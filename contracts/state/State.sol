--- conflicted
+++ resolved
@@ -135,11 +135,7 @@
         bytes calldata methodParams
     ) public {
         if (methodId == 1) {
-<<<<<<< HEAD
             uint256 calcId = GenesisUtils.calcIdFromEthAddress(this.getDefaultIdType(), msg.sender);
-=======
-            uint256 calcId = GenesisUtils.calcOnchainIdFromAddress(getDefaultIdType(), msg.sender);
->>>>>>> 8f2664bc
             require(calcId == id, "msg.sender is not owner of the identity");
             require(methodParams.length == 0, "methodParams should be empty");
 
