--- conflicted
+++ resolved
@@ -155,8 +155,320 @@
         uint256[2][2] memory b,
         uint256[2] memory c
     ) public {
-<<<<<<< HEAD
-=======
+        uint256[4] memory input = [
+            id,
+            oldState,
+            newState,
+            uint256(isOldStateGenesis ? 1 : 0)
+        ];
+        require(
+            verifier.verifyProof(a, b, c, input),
+            "Zero-knowledge proof of state transition is not valid "
+        );
+
+        _transitState(id, oldState, newState, isOldStateGenesis);
+    }
+
+    /**
+     * @dev Get ZKP verifier contract address
+     * @return verifier contract address
+     */
+    function getVerifier() public view returns (address) {
+        return address(verifier);
+    }
+
+    /**
+     * @dev Retrieve the last state info for a given identity
+     * @param id identity
+     * @return state info of the last committed state
+     */
+    function getStateInfoById(uint256 id)
+        public
+        view
+        onlyExistingId(id)
+        returns (StateInfo memory)
+    {
+        return
+            _getStateInfoByState(
+                _stateData.statesHistories[id][
+                    _stateData.statesHistories[id].length - 1
+                ]
+            );
+    }
+
+    /**
+     * @dev Retrieve states quantity for a given identity
+     * @param id identity
+     * @return states quantity
+     */
+    function getStateInfoHistoryLengthById(uint256 id)
+        public
+        view
+        onlyExistingId(id)
+        returns (uint256)
+    {
+        return _stateData.statesHistories[id].length;
+    }
+
+    /**
+     * Retrieve state infos for a given identity
+     * @param id identity
+     * @param startIndex start index of the state history
+     * @param length length of the state history
+     * @return A list of state infos of the identity
+     */
+    function getStateInfoHistoryById(
+        uint256 id,
+        uint256 startIndex,
+        uint256 length
+    ) public view onlyExistingId(id) returns (StateInfo[] memory) {
+        require(length > 0, "Length should be greater than 0");
+        require(
+            length <= ID_HISTORY_RETURN_LIMIT,
+            "History length limit exceeded"
+        );
+
+        uint256 endIndex = startIndex + length;
+        require(
+            endIndex <= _stateData.statesHistories[id].length,
+            "Out of bounds of state history"
+        );
+
+        StateInfo[] memory states = new StateInfo[](length);
+        uint256 j = 0;
+        for (uint256 i = startIndex; i < endIndex; i++) {
+            states[j] = _getStateInfoByState(_stateData.statesHistories[id][i]);
+            j++;
+        }
+        return states;
+    }
+
+    /**
+     * @dev Retrieve state information by state.
+     * @param state A state
+     * @return The state info
+     */
+    function getStateInfoByState(uint256 state)
+        public
+        view
+        onlyExistingState(state)
+        returns (StateInfo memory)
+    {
+        return _getStateInfoByState(state);
+    }
+
+    /**
+     * @dev Retrieve GIST inclusion or non-inclusion proof for a given identity.
+     * @param id Identity
+     * @return The GIST inclusion or non-inclusion proof for the identity
+     */
+    function getGISTProof(uint256 id) public view returns (Smt.Proof memory) {
+        return _gistData.getProof(PoseidonUnit1L.poseidon([id]));
+    }
+
+    /**
+     * @dev Retrieve GIST inclusion or non-inclusion proof for a given identity for
+     * some GIST root in the past.
+     * @param id Identity
+     * @param root GIST root
+     * @return The GIST inclusion or non-inclusion proof for the identity
+     */
+    function getGISTProofByRoot(uint256 id, uint256 root)
+        public
+        view
+        returns (Smt.Proof memory)
+    {
+        return _gistData.getProofByRoot(PoseidonUnit1L.poseidon([id]), root);
+    }
+
+    /**
+     * @dev Retrieve GIST inclusion or non-inclusion proof for a given identity
+     * for GIST root existed in some block or later.
+     * @param id Identity
+     * @param blockNumber Blockchain block number
+     * @return The GIST inclusion or non-inclusion proof for the identity
+     */
+    function getGISTProofByBlock(uint256 id, uint256 blockNumber)
+        public
+        view
+        returns (Smt.Proof memory)
+    {
+        return
+            _gistData.getProofByBlock(
+                PoseidonUnit1L.poseidon([id]),
+                blockNumber
+            );
+    }
+
+    /**
+     * @dev Retrieve GIST inclusion or non-inclusion proof for a given identity
+     * for GIST root existed for some blockchain timestamp or later.
+     * @param id Identity
+     * @param timestamp Blockchain timestamp
+     * @return The GIST inclusion or non-inclusion proof for the identity
+     */
+    function getGISTProofByTime(uint256 id, uint256 timestamp)
+        public
+        view
+        returns (Smt.Proof memory)
+    {
+        return
+            _gistData.getProofByTime(PoseidonUnit1L.poseidon([id]), timestamp);
+    }
+
+    /**
+     * @dev Retrieve GIST latest root.
+     * @return The latest GIST root
+     */
+    function getGISTRoot() public view returns (uint256) {
+        return _gistData.getRoot();
+    }
+
+    /**
+     * @dev Retrieve the GIST root history.
+     * @param start Start index in the root history
+     * @param length Length of the root history
+     * @return GIST Array of roots infos
+     */
+    function getGISTRootHistory(uint256 start, uint256 length)
+        public
+        view
+        returns (Smt.RootInfo[] memory)
+    {
+        return _gistData.getRootHistory(start, length);
+    }
+
+    /**
+     * @dev Retrieve the length of the GIST root history.
+     * @return The GIST root history length
+     */
+    function getGISTRootHistoryLength() public view returns (uint256) {
+        return _gistData.rootHistory.length;
+    }
+
+    /**
+     * @dev Retrieve the specific GIST root information.
+     * @param root GIST root
+     * @return The GIST root info
+     */
+    function getGISTRootInfo(uint256 root)
+        public
+        view
+        returns (Smt.RootInfo memory)
+    {
+        return _gistData.getRootInfo(root);
+    }
+
+    /**
+     * @dev Retrieve the GIST root information, which existed at some block or later.
+     * @param blockNumber Blockchain block number
+     * @return The GIST root info
+     */
+    function getGISTRootInfoByBlock(uint256 blockNumber)
+        public
+        view
+        returns (Smt.RootInfo memory)
+    {
+        return _gistData.getRootInfoByBlock(blockNumber);
+    }
+
+    /**
+     * @dev Retrieve the GIST root information, which existed at some blockchain timestamp or later.
+     * @param timestamp Blockchain timestamp
+     * @return The GIST root info
+     */
+    function getGISTRootInfoByTime(uint256 timestamp)
+        public
+        view
+        returns (Smt.RootInfo memory)
+    {
+        return _gistData.getRootInfoByTime(timestamp);
+    }
+
+    /**
+     * @dev Check if identity exists.
+     * @param id Identity
+     * @return True if the identity exists
+     */
+    function idExists(uint256 id) public view returns (bool) {
+        return _stateData.statesHistories[id].length > 0;
+    }
+
+    /**
+     * @dev Check if state exists.
+     * @param state State
+     * @return True if the state exists
+     */
+    function stateExists(uint256 state) public view returns (bool) {
+        return _stateData.stateEntries[state].id != 0;
+    }
+
+    /**
+     * @dev Get state info struct by state without state existence check.
+     * @param state State
+     * @return The state info struct
+     */
+    function _getStateInfoByState(uint256 state)
+    internal
+    view
+    returns (StateInfo memory)
+    {
+        uint256 replByState = _stateData.stateEntries[state].replacedBy;
+        return
+        StateInfo({
+        id: _stateData.stateEntries[state].id,
+        state: state,
+        replacedByState: replByState,
+        createdAtTimestamp: _stateData.stateEntries[state].timestamp,
+        replacedAtTimestamp: _stateData
+        .stateEntries[replByState]
+            .timestamp,
+        createdAtBlock: _stateData.stateEntries[state].block,
+        replacedAtBlock: _stateData.stateEntries[replByState].block
+        });
+    }
+
+    /**
+     * @dev Change the state of an identity (transit to the new state) with ZKP ownership check.
+     * @param id Identity
+     * @param oldState Previous identity state
+     * @param newState New identity state
+     * @param isOldStateGenesis Is the previous state genesis?
+     */
+    function transitStateOnchainIdentity(
+        uint256 id,
+        uint256 oldState,
+        uint256 newState,
+        bool isOldStateGenesis
+    ) public {
+        require(
+            msg.sender != tx.origin,
+            "only calls from smart contracts allowed"
+        );
+
+        uint256 calcId = GenesisUtils.calcOnchainIdFromAddress(msg.sender);
+        require(
+            calcId == id,
+            "msg.sender is not owner of the identity"
+        );
+
+        _transitState(id, oldState, newState, isOldStateGenesis);
+    }
+
+
+    /**
+     * @dev Change the state of an identity (transit to the new state) with ZKP ownership check.
+     * @param id Identity
+     * @param oldState Previous identity state
+     * @param newState New identity state
+     * @param isOldStateGenesis Is the previous state genesis?
+     */
+    function _transitState(
+        uint256 id,
+        uint256 oldState,
+        uint256 newState,
+        bool isOldStateGenesis
+    ) private {
         if (isOldStateGenesis) {
             require(
                 !idExists(id),
@@ -174,7 +486,7 @@
             );
 
             uint256 previousIDState = _stateData.statesHistories[id][
-                _stateData.statesHistories[id].length - 1
+            _stateData.statesHistories[id].length - 1
             ];
 
             require(
@@ -189,29 +501,14 @@
 
         require(!stateExists(newState), "New state should not exist");
 
->>>>>>> 0ff3392c
-        uint256[4] memory input = [
-            id,
-            oldState,
-            newState,
-            uint256(isOldStateGenesis ? 1 : 0)
-        ];
-        require(
-            verifier.verifyProof(a, b, c, input),
-            "Zero-knowledge proof of state transition is not valid "
-        );
-
-<<<<<<< HEAD
-        _transitState(id, oldState, newState, isOldStateGenesis);
-=======
         _stateData.statesHistories[id].push(newState);
 
         // Set create info for new state
         _stateData.stateEntries[newState] = StateEntry({
-            id: id,
-            timestamp: block.timestamp,
-            block: block.number,
-            replacedBy: 0
+        id: id,
+        timestamp: block.timestamp,
+        block: block.number,
+        replacedBy: 0
         });
 
         // Set replace info for old state
@@ -221,362 +518,6 @@
         _gistData.add(PoseidonUnit1L.poseidon([id]), newState);
 
         emit StateUpdated(id, block.number, block.timestamp, newState);
->>>>>>> 0ff3392c
-    }
-
-    /**
-     * @dev Get ZKP verifier contract address
-     * @return verifier contract address
-     */
-    function getVerifier() public view returns (address) {
-        return address(verifier);
-    }
-
-    /**
-     * @dev Retrieve the last state info for a given identity
-     * @param id identity
-     * @return state info of the last committed state
-     */
-    function getStateInfoById(uint256 id)
-        public
-        view
-        onlyExistingId(id)
-        returns (StateInfo memory)
-    {
-        return
-            _getStateInfoByState(
-                _stateData.statesHistories[id][
-                    _stateData.statesHistories[id].length - 1
-                ]
-            );
-    }
-
-    /**
-     * @dev Retrieve states quantity for a given identity
-     * @param id identity
-     * @return states quantity
-     */
-    function getStateInfoHistoryLengthById(uint256 id)
-        public
-        view
-        onlyExistingId(id)
-        returns (uint256)
-    {
-        return _stateData.statesHistories[id].length;
-    }
-
-    /**
-     * Retrieve state infos for a given identity
-     * @param id identity
-     * @param startIndex start index of the state history
-     * @param length length of the state history
-     * @return A list of state infos of the identity
-     */
-    function getStateInfoHistoryById(
-        uint256 id,
-        uint256 startIndex,
-        uint256 length
-    ) public view onlyExistingId(id) returns (StateInfo[] memory) {
-        require(length > 0, "Length should be greater than 0");
-        require(
-            length <= ID_HISTORY_RETURN_LIMIT,
-            "History length limit exceeded"
-        );
-
-        uint256 endIndex = startIndex + length;
-        require(
-            endIndex <= _stateData.statesHistories[id].length,
-            "Out of bounds of state history"
-        );
-
-        StateInfo[] memory states = new StateInfo[](length);
-        uint256 j = 0;
-        for (uint256 i = startIndex; i < endIndex; i++) {
-            states[j] = _getStateInfoByState(_stateData.statesHistories[id][i]);
-            j++;
-        }
-        return states;
-    }
-
-    /**
-     * @dev Retrieve state information by state.
-     * @param state A state
-     * @return The state info
-     */
-    function getStateInfoByState(uint256 state)
-        public
-        view
-        onlyExistingState(state)
-        returns (StateInfo memory)
-    {
-        return _getStateInfoByState(state);
-    }
-
-    /**
-     * @dev Retrieve GIST inclusion or non-inclusion proof for a given identity.
-     * @param id Identity
-     * @return The GIST inclusion or non-inclusion proof for the identity
-     */
-    function getGISTProof(uint256 id) public view returns (Smt.Proof memory) {
-        return _gistData.getProof(PoseidonUnit1L.poseidon([id]));
-    }
-
-    /**
-     * @dev Retrieve GIST inclusion or non-inclusion proof for a given identity for
-     * some GIST root in the past.
-     * @param id Identity
-     * @param root GIST root
-     * @return The GIST inclusion or non-inclusion proof for the identity
-     */
-    function getGISTProofByRoot(uint256 id, uint256 root)
-        public
-        view
-        returns (Smt.Proof memory)
-    {
-        return _gistData.getProofByRoot(PoseidonUnit1L.poseidon([id]), root);
-    }
-
-    /**
-     * @dev Retrieve GIST inclusion or non-inclusion proof for a given identity
-     * for GIST root existed in some block or later.
-     * @param id Identity
-     * @param blockNumber Blockchain block number
-     * @return The GIST inclusion or non-inclusion proof for the identity
-     */
-    function getGISTProofByBlock(uint256 id, uint256 blockNumber)
-        public
-        view
-        returns (Smt.Proof memory)
-    {
-        return
-            _gistData.getProofByBlock(
-                PoseidonUnit1L.poseidon([id]),
-                blockNumber
-            );
-    }
-
-    /**
-     * @dev Retrieve GIST inclusion or non-inclusion proof for a given identity
-     * for GIST root existed for some blockchain timestamp or later.
-     * @param id Identity
-     * @param timestamp Blockchain timestamp
-     * @return The GIST inclusion or non-inclusion proof for the identity
-     */
-    function getGISTProofByTime(uint256 id, uint256 timestamp)
-        public
-        view
-        returns (Smt.Proof memory)
-    {
-        return
-            _gistData.getProofByTime(PoseidonUnit1L.poseidon([id]), timestamp);
-    }
-
-    /**
-     * @dev Retrieve GIST latest root.
-     * @return The latest GIST root
-     */
-    function getGISTRoot() public view returns (uint256) {
-        return _gistData.getRoot();
-    }
-
-    /**
-     * @dev Retrieve the GIST root history.
-     * @param start Start index in the root history
-     * @param length Length of the root history
-     * @return GIST Array of roots infos
-     */
-    function getGISTRootHistory(uint256 start, uint256 length)
-        public
-        view
-        returns (Smt.RootInfo[] memory)
-    {
-        return _gistData.getRootHistory(start, length);
-    }
-
-    /**
-     * @dev Retrieve the length of the GIST root history.
-     * @return The GIST root history length
-     */
-    function getGISTRootHistoryLength() public view returns (uint256) {
-        return _gistData.rootHistory.length;
-    }
-
-    /**
-     * @dev Retrieve the specific GIST root information.
-     * @param root GIST root
-     * @return The GIST root info
-     */
-    function getGISTRootInfo(uint256 root)
-        public
-        view
-        returns (Smt.RootInfo memory)
-    {
-        return _gistData.getRootInfo(root);
-    }
-
-    /**
-     * @dev Retrieve the GIST root information, which existed at some block or later.
-     * @param blockNumber Blockchain block number
-     * @return The GIST root info
-     */
-    function getGISTRootInfoByBlock(uint256 blockNumber)
-        public
-        view
-        returns (Smt.RootInfo memory)
-    {
-        return _gistData.getRootInfoByBlock(blockNumber);
-    }
-
-    /**
-     * @dev Retrieve the GIST root information, which existed at some blockchain timestamp or later.
-     * @param timestamp Blockchain timestamp
-     * @return The GIST root info
-     */
-    function getGISTRootInfoByTime(uint256 timestamp)
-        public
-        view
-        returns (Smt.RootInfo memory)
-    {
-        return _gistData.getRootInfoByTime(timestamp);
-    }
-
-    /**
-<<<<<<< HEAD
-     * @dev Change the state of an identity (transit to the new state) with ZKP ownership check.
-     * @param id Identity
-     * @param oldState Previous identity state
-     * @param newState New identity state
-     * @param isOldStateGenesis Is the previous state genesis?
-     */
-    function transitStateOnchainIdentity(
-        uint256 id,
-        uint256 oldState,
-        uint256 newState,
-        bool isOldStateGenesis
-    ) public {
-        require(
-            msg.sender != tx.origin,
-            "only calls from smart contracts allowed"
-        );
-
-        uint256 calcId = GenesisUtils.calcOnchainIdFromAddress(msg.sender);
-        require(
-            calcId == id,
-            "msg.sender is not owner of the identity"
-        );
-
-        _transitState(id, oldState, newState, isOldStateGenesis);
-    }
-
-
-    /**
-     * @dev Change the state of an identity (transit to the new state) with ZKP ownership check.
-     * @param id Identity
-     * @param oldState Previous identity state
-     * @param newState New identity state
-     * @param isOldStateGenesis Is the previous state genesis?
-     */
-    function _transitState(
-        uint256 id,
-        uint256 oldState,
-        uint256 newState,
-        bool isOldStateGenesis
-    ) private {
-        if (isOldStateGenesis == false) {
-            require(
-                statesHistories[id].length > 0,
-                "there should be at least one state for identity in smart contract when _isOldStateGenesis == 0"
-            );
-
-            uint256 previousIDState = statesHistories[id][
-            statesHistories[id].length - 1
-            ];
-
-            require(
-                stateEntries[previousIDState].block != block.number,
-                "no multiple set in the same block"
-            );
-            require(
-                previousIDState == oldState,
-                "_oldState argument should be equal to the latest identity state in smart contract when isOldStateGenesis == 0"
-            );
-        } else {
-            require(
-                statesHistories[id].length == 0,
-                "there should be no states for identity in smart contract when _isOldStateGenesis != 0"
-            );
-            require(
-                stateEntries[oldState].id == 0,
-                "oldState should not exist"
-            );
-            // link genesis state to Id in the smart contract, but creation time and creation block is unknown
-            stateEntries[oldState].id = id;
-            // push genesis state to identities as latest state
-            statesHistories[id].push(oldState);
-        }
-
-        require(stateEntries[newState].id == 0, "newState should not exist");
-
-        statesHistories[id].push(newState);
-
-        // Set create info for new state
-        stateEntries[newState] = StateEntry({
-            id: id,
-            timestamp: block.timestamp,
-            block: block.number,
-            replacedBy: 0
-        });
-
-        // Set replace info for old state
-        stateEntries[oldState].replacedBy = newState;
-
-        // put state to GIST to recalculate global state
-        _gistData.add(PoseidonUnit1L.poseidon([id]), newState);
-
-        emit StateUpdated(id, block.number, block.timestamp, newState);
-    }
-
-=======
-     * @dev Check if identity exists.
-     * @param id Identity
-     * @return True if the identity exists
-     */
-    function idExists(uint256 id) public view returns (bool) {
-        return _stateData.statesHistories[id].length > 0;
-    }
-
-    /**
-     * @dev Check if state exists.
-     * @param state State
-     * @return True if the state exists
-     */
-    function stateExists(uint256 state) public view returns (bool) {
-        return _stateData.stateEntries[state].id != 0;
-    }
-
-    /**
-     * @dev Get state info struct by state without state existence check.
-     * @param state State
-     * @return The state info struct
-     */
-    function _getStateInfoByState(uint256 state)
-        internal
-        view
-        returns (StateInfo memory)
-    {
-        uint256 replByState = _stateData.stateEntries[state].replacedBy;
-        return
-            StateInfo({
-                id: _stateData.stateEntries[state].id,
-                state: state,
-                replacedByState: replByState,
-                createdAtTimestamp: _stateData.stateEntries[state].timestamp,
-                replacedAtTimestamp: _stateData
-                    .stateEntries[replByState]
-                    .timestamp,
-                createdAtBlock: _stateData.stateEntries[state].block,
-                replacedAtBlock: _stateData.stateEntries[replByState].block
-            });
-    }
->>>>>>> 0ff3392c
+    }
+
 }