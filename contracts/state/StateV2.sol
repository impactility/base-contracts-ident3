// SPDX-License-Identifier: GPL-3.0
pragma solidity 0.8.16;

import "@openzeppelin/contracts-upgradeable/access/Ownable2StepUpgradeable.sol";
import "../interfaces/IState.sol";
import "../interfaces/IStateTransitionVerifier.sol";
import "../lib/SmtLib.sol";
import "../lib/Poseidon.sol";
import "../lib/StateLib.sol";
import "../lib/GenesisUtils.sol";

/// @title Set and get states for each identity
contract StateV2 is Ownable2StepUpgradeable, IState {
    /**
     * @dev Version of contract
     */
    string public constant VERSION = "2.1.0";

    // This empty reserved space is put in place to allow future versions
    // of the State contract to inherit from other contracts without a risk of
    // breaking the storage layout. This is necessary because the parent contracts in the
    // future may introduce some storage variables, which are placed before the State
    // contract's storage variables.
    // (see https://docs.openzeppelin.com/upgrades-plugins/1.x/writing-upgradeable#storage-gaps)
    // slither-disable-next-line shadowing-state
    // slither-disable-next-line unused-state
    uint256[500] private __gap;

    /**
     * @dev Verifier address
     */
    IStateTransitionVerifier internal verifier;

    /**
     * @dev State data
     */
    StateLib.Data internal _stateData;

    /**
     * @dev Global Identity State Tree (GIST) data
     */
    SmtLib.Data internal _gistData;

    using SmtLib for SmtLib.Data;
    using StateLib for StateLib.Data;

    /// @custom:oz-upgrades-unsafe-allow constructor
    constructor() {
        _disableInitializers();
    }

    /**
     * @dev Initialize the contract
     * @param verifierContractAddr Verifier address
     */
    function initialize(IStateTransitionVerifier verifierContractAddr) public initializer {
        verifier = verifierContractAddr;
        _gistData.initialize(MAX_SMT_DEPTH);
        __Ownable_init();
    }

    /**
     * @dev Set ZKP verifier contract address
     * @param newVerifierAddr Verifier contract address
     */
    function setVerifier(address newVerifierAddr) external onlyOwner {
        verifier = IStateTransitionVerifier(newVerifierAddr);
    }

    /**
     * @dev Change the state of an identity (transit to the new state) with ZKP ownership check.
     * @param id Identity
     * @param oldState Previous identity state
     * @param newState New identity state
     * @param isOldStateGenesis Is the previous state genesis?
     */
    function _transitState(
        uint256 id,
        uint256 oldState,
        uint256 newState,
        bool isOldStateGenesis
    ) private {
        require(id != 0, "ID should not be zero");
        require(newState != 0, "New state should not be zero");
        require(!stateExists(id, newState), "New state already exists");

        if (isOldStateGenesis) {
            require(!idExists(id), "Old state is genesis but identity already exists");

            // Push old state to state entries, with zero timestamp and block
            _stateData.addGenesisState(id, oldState);
        } else {
            require(idExists(id), "Old state is not genesis but identity does not yet exist");

            StateLib.EntryInfo memory prevStateInfo = _stateData.getStateInfoById(id);
            require(
                prevStateInfo.createdAtBlock != block.number,
                "No multiple set in the same block"
            );
            require(prevStateInfo.state == oldState, "Old state does not match the latest state");
        }

        _stateData.addState(id, newState);
        _gistData.addLeaf(PoseidonUnit1L.poseidon([id]), newState);

        emit StateUpdated(id, block.number, block.timestamp, newState);
    }

    /**
     * @dev Change the state of an identity (transit to the new state) with ZKP ownership check.
     * @param id Identity
     * @param oldState Previous identity state
     * @param newState New identity state
     * @param isOldStateGenesis Is the previous state genesis?
     * @param a ZKP proof field
     * @param b ZKP proof field
     * @param c ZKP proof field
     */
    function transitState(
        uint256 id,
        uint256 oldState,
        uint256 newState,
        bool isOldStateGenesis,
        uint256[2] memory a,
        uint256[2][2] memory b,
        uint256[2] memory c
    ) public {
        uint256[4] memory input = [id, oldState, newState, uint256(isOldStateGenesis ? 1 : 0)];
        require(
            verifier.verifyProof(a, b, c, input),
            "Zero-knowledge proof of state transition is not valid"
        );

<<<<<<< HEAD
        _transitState(id, oldState, newState, isOldStateGenesis);
    }

    /**
     * @dev Change the state of an identity (transit to the new state) with ZKP ownership check.
     * @param id Identity
     * @param oldState Previous identity state
     * @param newState New identity state
     * @param isOldStateGenesis Is the previous state genesis?
     */
    function transitStateOnchainIdentity(
        uint256 id,
        uint256 oldState,
        uint256 newState,
        bool isOldStateGenesis
    ) public {
        require(
            msg.sender != tx.origin,
            "only calls from smart contracts allowed"
        );

        uint256 calcId = GenesisUtils.calcOnchainIdFromAddress(0x8212, msg.sender);
        require(
            calcId == id,
            "msg.sender is not owner of the identity"
        );

        _transitState(id, oldState, newState, isOldStateGenesis);
=======
        _stateData.addState(id, newState);
        _gistData.addLeaf(PoseidonUnit1L.poseidon([id]), newState);
>>>>>>> 284d96df
    }

    /**
     * @dev Get ZKP verifier contract address
     * @return verifier contract address
     */
    function getVerifier() external view returns (address) {
        return address(verifier);
    }

    /**
     * @dev Retrieve the last state info for a given identity
     * @param id identity
     * @return state info of the last committed state
     */
    function getStateInfoById(uint256 id) external view returns (IState.StateInfo memory) {
        return _stateEntryInfoAdapter(_stateData.getStateInfoById(id));
    }

    /**
     * @dev Retrieve states quantity for a given identity
     * @param id identity
     * @return states quantity
     */
    function getStateInfoHistoryLengthById(uint256 id) external view returns (uint256) {
        return _stateData.getStateInfoHistoryLengthById(id);
    }

    /**
     * Retrieve state infos for a given identity
     * @param id identity
     * @param startIndex start index of the state history
     * @param length length of the state history
     * @return A list of state infos of the identity
     */
    function getStateInfoHistoryById(
        uint256 id,
        uint256 startIndex,
        uint256 length
    ) external view returns (IState.StateInfo[] memory) {
        StateLib.EntryInfo[] memory stateInfos = _stateData.getStateInfoHistoryById(
            id,
            startIndex,
            length
        );
        IState.StateInfo[] memory result = new IState.StateInfo[](stateInfos.length);
        for (uint256 i = 0; i < stateInfos.length; i++) {
            result[i] = _stateEntryInfoAdapter(stateInfos[i]);
        }
        return result;
    }

    /**
     * @dev Retrieve state information by id and state.
     * @param id An identity.
     * @param state A state.
     * @return The state info.
     */
    function getStateInfoByIdAndState(
        uint256 id,
        uint256 state
    ) external view returns (IState.StateInfo memory) {
        return _stateEntryInfoAdapter(_stateData.getStateInfoByIdAndState(id, state));
    }

    /**
     * @dev Retrieve GIST inclusion or non-inclusion proof for a given identity.
     * @param id Identity
     * @return The GIST inclusion or non-inclusion proof for the identity
     */
    function getGISTProof(uint256 id) external view returns (IState.GistProof memory) {
        return _smtProofAdapter(_gistData.getProof(PoseidonUnit1L.poseidon([id])));
    }

    /**
     * @dev Retrieve GIST inclusion or non-inclusion proof for a given identity for
     * some GIST root in the past.
     * @param id Identity
     * @param root GIST root
     * @return The GIST inclusion or non-inclusion proof for the identity
     */
    function getGISTProofByRoot(
        uint256 id,
        uint256 root
    ) external view returns (IState.GistProof memory) {
        return _smtProofAdapter(_gistData.getProofByRoot(PoseidonUnit1L.poseidon([id]), root));
    }

    /**
     * @dev Retrieve GIST inclusion or non-inclusion proof for a given identity
     * for GIST latest snapshot by the block number provided.
     * @param id Identity
     * @param blockNumber Blockchain block number
     * @return The GIST inclusion or non-inclusion proof for the identity
     */
    function getGISTProofByBlock(
        uint256 id,
        uint256 blockNumber
    ) external view returns (IState.GistProof memory) {
        return
            _smtProofAdapter(_gistData.getProofByBlock(PoseidonUnit1L.poseidon([id]), blockNumber));
    }

    /**
     * @dev Retrieve GIST inclusion or non-inclusion proof for a given identity
     * for GIST latest snapshot by the blockchain timestamp provided.
     * @param id Identity
     * @param timestamp Blockchain timestamp
     * @return The GIST inclusion or non-inclusion proof for the identity
     */
    function getGISTProofByTime(
        uint256 id,
        uint256 timestamp
    ) external view returns (IState.GistProof memory) {
        return _smtProofAdapter(_gistData.getProofByTime(PoseidonUnit1L.poseidon([id]), timestamp));
    }

    /**
     * @dev Retrieve GIST latest root.
     * @return The latest GIST root
     */
    function getGISTRoot() external view returns (uint256) {
        return _gistData.getRoot();
    }

    /**
     * @dev Retrieve the GIST root history.
     * @param start Start index in the root history
     * @param length Length of the root history
     * @return Array of GIST roots infos
     */
    function getGISTRootHistory(
        uint256 start,
        uint256 length
    ) external view returns (IState.GistRootInfo[] memory) {
        SmtLib.RootEntryInfo[] memory rootInfos = _gistData.getRootHistory(start, length);
        IState.GistRootInfo[] memory result = new IState.GistRootInfo[](rootInfos.length);

        for (uint256 i = 0; i < rootInfos.length; i++) {
            result[i] = _smtRootInfoAdapter(rootInfos[i]);
        }
        return result;
    }

    /**
     * @dev Retrieve the length of the GIST root history.
     * @return The GIST root history length
     */
    function getGISTRootHistoryLength() external view returns (uint256) {
        return _gistData.rootEntries.length;
    }

    /**
     * @dev Retrieve the specific GIST root information.
     * @param root GIST root.
     * @return The GIST root information.
     */
    function getGISTRootInfo(uint256 root) external view returns (IState.GistRootInfo memory) {
        return _smtRootInfoAdapter(_gistData.getRootInfo(root));
    }

    /**
     * @dev Retrieve the GIST root information, which is latest by the block provided.
     * @param blockNumber Blockchain block number
     * @return The GIST root info
     */
    function getGISTRootInfoByBlock(
        uint256 blockNumber
    ) external view returns (IState.GistRootInfo memory) {
        return _smtRootInfoAdapter(_gistData.getRootInfoByBlock(blockNumber));
    }

    /**
     * @dev Retrieve the GIST root information, which is latest by the blockchain timestamp provided.
     * @param timestamp Blockchain timestamp
     * @return The GIST root info
     */
    function getGISTRootInfoByTime(
        uint256 timestamp
    ) external view returns (IState.GistRootInfo memory) {
        return _smtRootInfoAdapter(_gistData.getRootInfoByTime(timestamp));
    }

    /**
     * @dev Check if identity exists.
     * @param id Identity
     * @return True if the identity exists
     */
    function idExists(uint256 id) public view returns (bool) {
        return _stateData.idExists(id);
    }

    /**
     * @dev Check if state exists.
     * @param id Identity
     * @param state State
     * @return True if the state exists
     */
    function stateExists(uint256 id, uint256 state) public view returns (bool) {
        return _stateData.stateExists(id, state);
    }

    function _smtProofAdapter(
        SmtLib.Proof memory proof
    ) internal pure returns (IState.GistProof memory) {
        // slither-disable-next-line uninitialized-local
        uint256[MAX_SMT_DEPTH] memory siblings;
        for (uint256 i = 0; i < MAX_SMT_DEPTH; i++) {
            siblings[i] = proof.siblings[i];
        }

        IState.GistProof memory result = IState.GistProof({
            root: proof.root,
            existence: proof.existence,
            siblings: siblings,
            index: proof.index,
            value: proof.value,
            auxExistence: proof.auxExistence,
            auxIndex: proof.auxIndex,
            auxValue: proof.auxValue
        });

        return result;
    }

    function _smtRootInfoAdapter(
        SmtLib.RootEntryInfo memory rootInfo
    ) internal pure returns (IState.GistRootInfo memory) {
        return
    IState.GistRootInfo({
    root: rootInfo.root,
                replacedByRoot: rootInfo.replacedByRoot,
                createdAtTimestamp: rootInfo.createdAtTimestamp,
                replacedAtTimestamp: rootInfo.replacedAtTimestamp,
                createdAtBlock: rootInfo.createdAtBlock,
                replacedAtBlock: rootInfo.replacedAtBlock
            });
    }

    function _stateEntryInfoAdapter(
        StateLib.EntryInfo memory sei
    ) internal pure returns (IState.StateInfo memory) {
        return
        IState.StateInfo({
        id: sei.id,
        state: sei.state,
        replacedByState: sei.replacedByState,
        createdAtTimestamp: sei.createdAtTimestamp,
        replacedAtTimestamp: sei.replacedAtTimestamp,
            createdAtBlock: sei.
        createdAtBlock,
        replacedAtBlock: sei.replacedAtBlock
        });
    }

}<|MERGE_RESOLUTION|>--- conflicted
+++ resolved
@@ -102,8 +102,6 @@
 
         _stateData.addState(id, newState);
         _gistData.addLeaf(PoseidonUnit1L.poseidon([id]), newState);
-
-        emit StateUpdated(id, block.number, block.timestamp, newState);
     }
 
     /**
@@ -131,7 +129,6 @@
             "Zero-knowledge proof of state transition is not valid"
         );
 
-<<<<<<< HEAD
         _transitState(id, oldState, newState, isOldStateGenesis);
     }
 
@@ -160,10 +157,6 @@
         );
 
         _transitState(id, oldState, newState, isOldStateGenesis);
-=======
-        _stateData.addState(id, newState);
-        _gistData.addLeaf(PoseidonUnit1L.poseidon([id]), newState);
->>>>>>> 284d96df
     }
 
     /**
