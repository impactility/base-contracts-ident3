// SPDX-License-Identifier: GPL-3.0
pragma solidity 0.8.16;

<<<<<<< HEAD
import "@openzeppelin/contracts-upgradeable/access/OwnableUpgradeable.sol";
import "../lib/GenesisUtils.sol";
import "../lib/Poseidon.sol";
import "../lib/Smt.sol";

interface IVerifier {
    function verifyProof(
        uint256[2] memory a,
        uint256[2][2] memory b,
        uint256[2] memory c,
        uint256[4] memory input
    ) external view returns (bool r);
}
=======
import "@openzeppelin/contracts-upgradeable/access/Ownable2StepUpgradeable.sol";
import "../lib/SmtLib.sol";
import "../lib/Poseidon.sol";
import "../interfaces/IStateTransitionVerifier.sol";
import "../lib/StateLib.sol";
>>>>>>> c5d5bcd3

/// @title Set and get states for each identity
contract StateV2 is Ownable2StepUpgradeable, IState {
    /**
     * @dev Version of contract
     */
    string public constant VERSION = "2.1.0";

    // This empty reserved space is put in place to allow future versions
    // of the State contract to inherit from other contracts without a risk of
    // breaking the storage layout. This is necessary because the parent contracts in the
    // future may introduce some storage variables, which are placed before the State
    // contract's storage variables.
    // (see https://docs.openzeppelin.com/upgrades-plugins/1.x/writing-upgradeable#storage-gaps)
    // slither-disable-next-line shadowing-state
    // slither-disable-next-line unused-state
    uint256[500] private __gap;

    /**
     * @dev Verifier address
     */
    IStateTransitionVerifier internal verifier;

    /**
     * @dev State data
     */
    StateLib.Data internal _stateData;

    /**
     * @dev Global Identity State Tree (GIST) data
     */
    SmtLib.Data internal _gistData;

    using SmtLib for SmtLib.Data;
    using StateLib for StateLib.Data;

    /**
     * @dev event called when a state is updated
     * @param id identity
     * @param blockN Block number when the state has been committed
     * @param timestamp Timestamp when the state has been committed
     * @param state Identity state committed
     */
    event StateUpdated(uint256 id, uint256 blockN, uint256 timestamp, uint256 state);

    /**
     * @dev Initialize the contract
     * @param verifierContractAddr Verifier address
     */
    function initialize(IStateTransitionVerifier verifierContractAddr) public initializer {
        verifier = verifierContractAddr;
        _gistData.initialize(MAX_SMT_DEPTH);
        __Ownable_init();
    }

    /**
     * @dev Set ZKP verifier contract address
     * @param newVerifierAddr Verifier contract address
     */
    function setVerifier(address newVerifierAddr) external onlyOwner {
        verifier = IStateTransitionVerifier(newVerifierAddr);
    }

    /**
     * @dev Change the state of an identity (transit to the new state) with ZKP ownership check.
     * @param id Identity
     * @param oldState Previous identity state
     * @param newState New identity state
     * @param isOldStateGenesis Is the previous state genesis?
     * @param a ZKP proof field
     * @param b ZKP proof field
     * @param c ZKP proof field
     */
    function transitState(
        uint256 id,
        uint256 oldState,
        uint256 newState,
        bool isOldStateGenesis,
        uint256[2] memory a,
        uint256[2][2] memory b,
        uint256[2] memory c
<<<<<<< HEAD
    ) public {
        uint256[4] memory input = [
            id,
            oldState,
            newState,
            uint256(isOldStateGenesis ? 1 : 0)
        ];
=======
    ) external {
        require(id != 0, "ID should not be zero");
        require(newState != 0, "New state should not be zero");
        require(!stateExists(id, newState), "New state already exists");

        if (isOldStateGenesis) {
            require(!idExists(id), "Old state is genesis but identity already exists");

            // Push old state to state entries, with zero timestamp and block
            _stateData.addStateNoTimestampAndBlock(id, oldState);
        } else {
            require(idExists(id), "Old state is not genesis but identity does not yet exist");

            StateLib.EntryInfo memory prevStateInfo = _stateData.getStateInfoById(id);
            require(
                prevStateInfo.createdAtBlock != block.number,
                "No multiple set in the same block"
            );
            require(prevStateInfo.state == oldState, "Old state does not match the latest state");
        }

        uint256[4] memory input = [id, oldState, newState, uint256(isOldStateGenesis ? 1 : 0)];
>>>>>>> c5d5bcd3
        require(
            verifier.verifyProof(a, b, c, input),
            "Zero-knowledge proof of state transition is not valid"
        );

<<<<<<< HEAD
        _transitState(id, oldState, newState, isOldStateGenesis);
=======
        _stateData.addState(id, newState);
        _gistData.addLeaf(PoseidonUnit1L.poseidon([id]), newState);

        emit StateUpdated(id, block.number, block.timestamp, newState);
>>>>>>> c5d5bcd3
    }

    /**
     * @dev Get ZKP verifier contract address
     * @return verifier contract address
     */
    function getVerifier() external view returns (address) {
        return address(verifier);
    }

    /**
     * @dev Retrieve the last state info for a given identity
     * @param id identity
     * @return state info of the last committed state
     */
    function getStateInfoById(uint256 id) external view returns (IState.StateInfo memory) {
        return _stateEntryInfoAdapter(_stateData.getStateInfoById(id));
    }

    /**
     * @dev Retrieve states quantity for a given identity
     * @param id identity
     * @return states quantity
     */
    function getStateInfoHistoryLengthById(uint256 id) external view returns (uint256) {
        return _stateData.getStateInfoHistoryLengthById(id);
    }

    /**
     * Retrieve state infos for a given identity
     * @param id identity
     * @param startIndex start index of the state history
     * @param length length of the state history
     * @return A list of state infos of the identity
     */
    function getStateInfoHistoryById(
        uint256 id,
        uint256 startIndex,
        uint256 length
    ) external view returns (IState.StateInfo[] memory) {
        StateLib.EntryInfo[] memory stateInfos = _stateData.getStateInfoHistoryById(
            id,
            startIndex,
            length
        );
        IState.StateInfo[] memory result = new IState.StateInfo[](stateInfos.length);
        for (uint256 i = 0; i < stateInfos.length; i++) {
            result[i] = _stateEntryInfoAdapter(stateInfos[i]);
        }
        return result;
    }

    /**
     * @dev Retrieve state information by id and state.
     * @param id An identity.
     * @param state A state.
     * @return The state info.
     */
    function getStateInfoByIdAndState(
        uint256 id,
        uint256 state
    ) external view returns (IState.StateInfo memory) {
        return _stateEntryInfoAdapter(_stateData.getStateInfoByIdAndState(id, state));
    }

    /**
     * @dev Retrieve GIST inclusion or non-inclusion proof for a given identity.
     * @param id Identity
     * @return The GIST inclusion or non-inclusion proof for the identity
     */
    function getGISTProof(uint256 id) external view returns (IState.GistProof memory) {
        return _smtProofAdapter(_gistData.getProof(PoseidonUnit1L.poseidon([id])));
    }

    /**
     * @dev Retrieve GIST inclusion or non-inclusion proof for a given identity for
     * some GIST root in the past.
     * @param id Identity
     * @param root GIST root
     * @return The GIST inclusion or non-inclusion proof for the identity
     */
    function getGISTProofByRoot(
        uint256 id,
        uint256 root
    ) external view returns (IState.GistProof memory) {
        return _smtProofAdapter(_gistData.getProofByRoot(PoseidonUnit1L.poseidon([id]), root));
    }

    /**
     * @dev Retrieve GIST inclusion or non-inclusion proof for a given identity
     * for GIST latest snapshot by the block number provided.
     * @param id Identity
     * @param blockNumber Blockchain block number
     * @return The GIST inclusion or non-inclusion proof for the identity
     */
    function getGISTProofByBlock(
        uint256 id,
        uint256 blockNumber
    ) external view returns (IState.GistProof memory) {
        return
            _smtProofAdapter(_gistData.getProofByBlock(PoseidonUnit1L.poseidon([id]), blockNumber));
    }

    /**
     * @dev Retrieve GIST inclusion or non-inclusion proof for a given identity
     * for GIST latest snapshot by the blockchain timestamp provided.
     * @param id Identity
     * @param timestamp Blockchain timestamp
     * @return The GIST inclusion or non-inclusion proof for the identity
     */
    function getGISTProofByTime(
        uint256 id,
        uint256 timestamp
    ) external view returns (IState.GistProof memory) {
        return _smtProofAdapter(_gistData.getProofByTime(PoseidonUnit1L.poseidon([id]), timestamp));
    }

    /**
     * @dev Retrieve GIST latest root.
     * @return The latest GIST root
     */
    function getGISTRoot() external view returns (uint256) {
        return _gistData.getRoot();
    }

    /**
     * @dev Retrieve the GIST root history.
     * @param start Start index in the root history
     * @param length Length of the root history
     * @return Array of GIST roots infos
     */
    function getGISTRootHistory(
        uint256 start,
        uint256 length
    ) external view returns (IState.GistRootInfo[] memory) {
        SmtLib.RootEntryInfo[] memory rootInfos = _gistData.getRootHistory(start, length);
        IState.GistRootInfo[] memory result = new IState.GistRootInfo[](rootInfos.length);

        for (uint256 i = 0; i < rootInfos.length; i++) {
            result[i] = _smtRootInfoAdapter(rootInfos[i]);
        }
        return result;
    }

    /**
     * @dev Retrieve the length of the GIST root history.
     * @return The GIST root history length
     */
    function getGISTRootHistoryLength() external view returns (uint256) {
        return _gistData.rootEntries.length;
    }

    /**
     * @dev Retrieve the specific GIST root information.
     * @param root GIST root.
     * @return The GIST root information.
     */
    function getGISTRootInfo(uint256 root) external view returns (IState.GistRootInfo memory) {
        return _smtRootInfoAdapter(_gistData.getRootInfo(root));
    }

    /**
     * @dev Retrieve the GIST root information, which is latest by the block provided.
     * @param blockNumber Blockchain block number
     * @return The GIST root info
     */
    function getGISTRootInfoByBlock(
        uint256 blockNumber
    ) external view returns (IState.GistRootInfo memory) {
        return _smtRootInfoAdapter(_gistData.getRootInfoByBlock(blockNumber));
    }

    /**
     * @dev Retrieve the GIST root information, which is latest by the blockchain timestamp provided.
     * @param timestamp Blockchain timestamp
     * @return The GIST root info
     */
    function getGISTRootInfoByTime(
        uint256 timestamp
    ) external view returns (IState.GistRootInfo memory) {
        return _smtRootInfoAdapter(_gistData.getRootInfoByTime(timestamp));
    }

    /**
     * @dev Check if identity exists.
     * @param id Identity
     * @return True if the identity exists
     */
    function idExists(uint256 id) public view returns (bool) {
        return _stateData.idExists(id);
    }

    /**
     * @dev Check if state exists.
     * @param id Identity
     * @param state State
     * @return True if the state exists
     */
    function stateExists(uint256 id, uint256 state) public view returns (bool) {
        return _stateData.stateExists(id, state);
    }

<<<<<<< HEAD
    /**
     * @dev Get state info struct by state without state existence check.
     * @param state State
     * @return The state info struct
     */
    function _getStateInfoByState(uint256 state)
    internal
    view
    returns (StateInfo memory)
    {
        uint256 replByState = _stateData.stateEntries[state].replacedBy;
        return
        StateInfo({
        id: _stateData.stateEntries[state].id,
        state: state,
        replacedByState: replByState,
        createdAtTimestamp: _stateData.stateEntries[state].timestamp,
        replacedAtTimestamp: _stateData
        .stateEntries[replByState]
            .timestamp,
        createdAtBlock: _stateData.stateEntries[state].block,
        replacedAtBlock: _stateData.stateEntries[replByState].block
        });
    }

    /**
     * @dev Change the state of an identity (transit to the new state) with ZKP ownership check.
     * @param id Identity
     * @param oldState Previous identity state
     * @param newState New identity state
     * @param isOldStateGenesis Is the previous state genesis?
     */
    function transitStateOnchainIdentity(
        uint256 id,
        uint256 oldState,
        uint256 newState,
        bool isOldStateGenesis
    ) public {
        require(
            msg.sender != tx.origin,
            "only calls from smart contracts allowed"
        );

        uint256 calcId = GenesisUtils.calcOnchainIdFromAddress(msg.sender);
        require(
            calcId == id,
            "msg.sender is not owner of the identity"
        );

        _transitState(id, oldState, newState, isOldStateGenesis);
=======
    function _smtProofAdapter(
        SmtLib.Proof memory proof
    ) internal pure returns (IState.GistProof memory) {
        // slither-disable-next-line uninitialized-local
        uint256[MAX_SMT_DEPTH] memory siblings;
        for (uint256 i = 0; i < MAX_SMT_DEPTH; i++) {
            siblings[i] = proof.siblings[i];
        }

        IState.GistProof memory result = IState.GistProof({
            root: proof.root,
            existence: proof.existence,
            siblings: siblings,
            index: proof.index,
            value: proof.value,
            auxExistence: proof.auxExistence,
            auxIndex: proof.auxIndex,
            auxValue: proof.auxValue
        });

        return result;
    }

    function _smtRootInfoAdapter(
        SmtLib.RootEntryInfo memory rootInfo
    ) internal pure returns (IState.GistRootInfo memory) {
        return
            IState.GistRootInfo({
                root: rootInfo.root,
                replacedByRoot: rootInfo.replacedByRoot,
                createdAtTimestamp: rootInfo.createdAtTimestamp,
                replacedAtTimestamp: rootInfo.replacedAtTimestamp,
                createdAtBlock: rootInfo.createdAtBlock,
                replacedAtBlock: rootInfo.replacedAtBlock
            });
    }

    function _stateEntryInfoAdapter(
        StateLib.EntryInfo memory sei
    ) internal pure returns (IState.StateInfo memory) {
        return
            IState.StateInfo({
                id: sei.id,
                state: sei.state,
                replacedByState: sei.replacedByState,
                createdAtTimestamp: sei.createdAtTimestamp,
                replacedAtTimestamp: sei.replacedAtTimestamp,
                createdAtBlock: sei.createdAtBlock,
                replacedAtBlock: sei.replacedAtBlock
            });
>>>>>>> c5d5bcd3
    }


    /**
     * @dev Change the state of an identity (transit to the new state) with ZKP ownership check.
     * @param id Identity
     * @param oldState Previous identity state
     * @param newState New identity state
     * @param isOldStateGenesis Is the previous state genesis?
     */
    function _transitState(
        uint256 id,
        uint256 oldState,
        uint256 newState,
        bool isOldStateGenesis
    ) private {
        if (isOldStateGenesis) {
            require(
                !idExists(id),
                "Old state is genesis but identity already exists"
            );
            require(!stateExists(oldState), "Genesis state already exists");
            // link genesis state to Id in the smart contract, but creation time and creation block is unknown
            _stateData.stateEntries[oldState].id = id;
            // push genesis state to identities as latest state
            _stateData.statesHistories[id].push(oldState);
        } else {
            require(
                idExists(id),
                "Old state is not genesis but identity does not yet exist"
            );

            uint256 previousIDState = _stateData.statesHistories[id][
            _stateData.statesHistories[id].length - 1
            ];

            require(
                _stateData.stateEntries[previousIDState].block != block.number,
                "No multiple set in the same block"
            );
            require(
                previousIDState == oldState,
                "Old state does not match the latest state"
            );
        }

        require(!stateExists(newState), "New state should not exist");

        _stateData.statesHistories[id].push(newState);

        // Set create info for new state
        _stateData.stateEntries[newState] = StateEntry({
        id: id,
        timestamp: block.timestamp,
        block: block.number,
        replacedBy: 0
        });

        // Set replace info for old state
        _stateData.stateEntries[oldState].replacedBy = newState;

        // put state to GIST to recalculate global state
        _gistData.add(PoseidonUnit1L.poseidon([id]), newState);

        emit StateUpdated(id, block.number, block.timestamp, newState);
    }

}<|MERGE_RESOLUTION|>--- conflicted
+++ resolved
@@ -1,27 +1,11 @@
 // SPDX-License-Identifier: GPL-3.0
 pragma solidity 0.8.16;
 
-<<<<<<< HEAD
-import "@openzeppelin/contracts-upgradeable/access/OwnableUpgradeable.sol";
-import "../lib/GenesisUtils.sol";
-import "../lib/Poseidon.sol";
-import "../lib/Smt.sol";
-
-interface IVerifier {
-    function verifyProof(
-        uint256[2] memory a,
-        uint256[2][2] memory b,
-        uint256[2] memory c,
-        uint256[4] memory input
-    ) external view returns (bool r);
-}
-=======
 import "@openzeppelin/contracts-upgradeable/access/Ownable2StepUpgradeable.sol";
 import "../lib/SmtLib.sol";
 import "../lib/Poseidon.sol";
 import "../interfaces/IStateTransitionVerifier.sol";
 import "../lib/StateLib.sol";
->>>>>>> c5d5bcd3
 
 /// @title Set and get states for each identity
 contract StateV2 is Ownable2StepUpgradeable, IState {
@@ -103,7 +87,6 @@
         uint256[2] memory a,
         uint256[2][2] memory b,
         uint256[2] memory c
-<<<<<<< HEAD
     ) public {
         uint256[4] memory input = [
             id,
@@ -111,43 +94,12 @@
             newState,
             uint256(isOldStateGenesis ? 1 : 0)
         ];
-=======
-    ) external {
-        require(id != 0, "ID should not be zero");
-        require(newState != 0, "New state should not be zero");
-        require(!stateExists(id, newState), "New state already exists");
-
-        if (isOldStateGenesis) {
-            require(!idExists(id), "Old state is genesis but identity already exists");
-
-            // Push old state to state entries, with zero timestamp and block
-            _stateData.addStateNoTimestampAndBlock(id, oldState);
-        } else {
-            require(idExists(id), "Old state is not genesis but identity does not yet exist");
-
-            StateLib.EntryInfo memory prevStateInfo = _stateData.getStateInfoById(id);
-            require(
-                prevStateInfo.createdAtBlock != block.number,
-                "No multiple set in the same block"
-            );
-            require(prevStateInfo.state == oldState, "Old state does not match the latest state");
-        }
-
-        uint256[4] memory input = [id, oldState, newState, uint256(isOldStateGenesis ? 1 : 0)];
->>>>>>> c5d5bcd3
         require(
             verifier.verifyProof(a, b, c, input),
             "Zero-knowledge proof of state transition is not valid"
         );
 
-<<<<<<< HEAD
         _transitState(id, oldState, newState, isOldStateGenesis);
-=======
-        _stateData.addState(id, newState);
-        _gistData.addLeaf(PoseidonUnit1L.poseidon([id]), newState);
-
-        emit StateUpdated(id, block.number, block.timestamp, newState);
->>>>>>> c5d5bcd3
     }
 
     /**
@@ -350,58 +302,6 @@
         return _stateData.stateExists(id, state);
     }
 
-<<<<<<< HEAD
-    /**
-     * @dev Get state info struct by state without state existence check.
-     * @param state State
-     * @return The state info struct
-     */
-    function _getStateInfoByState(uint256 state)
-    internal
-    view
-    returns (StateInfo memory)
-    {
-        uint256 replByState = _stateData.stateEntries[state].replacedBy;
-        return
-        StateInfo({
-        id: _stateData.stateEntries[state].id,
-        state: state,
-        replacedByState: replByState,
-        createdAtTimestamp: _stateData.stateEntries[state].timestamp,
-        replacedAtTimestamp: _stateData
-        .stateEntries[replByState]
-            .timestamp,
-        createdAtBlock: _stateData.stateEntries[state].block,
-        replacedAtBlock: _stateData.stateEntries[replByState].block
-        });
-    }
-
-    /**
-     * @dev Change the state of an identity (transit to the new state) with ZKP ownership check.
-     * @param id Identity
-     * @param oldState Previous identity state
-     * @param newState New identity state
-     * @param isOldStateGenesis Is the previous state genesis?
-     */
-    function transitStateOnchainIdentity(
-        uint256 id,
-        uint256 oldState,
-        uint256 newState,
-        bool isOldStateGenesis
-    ) public {
-        require(
-            msg.sender != tx.origin,
-            "only calls from smart contracts allowed"
-        );
-
-        uint256 calcId = GenesisUtils.calcOnchainIdFromAddress(msg.sender);
-        require(
-            calcId == id,
-            "msg.sender is not owner of the identity"
-        );
-
-        _transitState(id, oldState, newState, isOldStateGenesis);
-=======
     function _smtProofAdapter(
         SmtLib.Proof memory proof
     ) internal pure returns (IState.GistProof memory) {
@@ -429,8 +329,8 @@
         SmtLib.RootEntryInfo memory rootInfo
     ) internal pure returns (IState.GistRootInfo memory) {
         return
-            IState.GistRootInfo({
-                root: rootInfo.root,
+    IState.GistRootInfo({
+    root: rootInfo.root,
                 replacedByRoot: rootInfo.replacedByRoot,
                 createdAtTimestamp: rootInfo.createdAtTimestamp,
                 replacedAtTimestamp: rootInfo.replacedAtTimestamp,
@@ -443,16 +343,43 @@
         StateLib.EntryInfo memory sei
     ) internal pure returns (IState.StateInfo memory) {
         return
-            IState.StateInfo({
-                id: sei.id,
-                state: sei.state,
-                replacedByState: sei.replacedByState,
-                createdAtTimestamp: sei.createdAtTimestamp,
-                replacedAtTimestamp: sei.replacedAtTimestamp,
-                createdAtBlock: sei.createdAtBlock,
-                replacedAtBlock: sei.replacedAtBlock
-            });
->>>>>>> c5d5bcd3
+        IState.StateInfo({
+        id: sei.id,
+        state: sei.state,
+        replacedByState: sei.replacedByState,
+        createdAtTimestamp: sei.createdAtTimestamp,
+        replacedAtTimestamp: sei.replacedAtTimestamp,
+            createdAtBlock: sei.
+        createdAtBlock,
+        replacedAtBlock: sei.replacedAtBlock
+        });
+    }
+
+    /**
+     * @dev Change the state of an identity (transit to the new state) with ZKP ownership check.
+     * @param id Identity
+     * @param oldState Previous identity state
+     * @param newState New identity state
+     * @param isOldStateGenesis Is the previous state genesis?
+     */
+    function transitStateOnchainIdentity(
+        uint256 id,
+        uint256 oldState,
+        uint256 newState,
+        bool isOldStateGenesis
+    ) public {
+        require(
+            msg.sender != tx.origin,
+            "only calls from smart contracts allowed"
+        );
+
+        uint256 calcId = GenesisUtils.calcOnchainIdFromAddress(msg.sender);
+        require(
+            calcId == id,
+            "msg.sender is not owner of the identity"
+        );
+
+        _transitState(id, oldState, newState, isOldStateGenesis);
     }
 
 
@@ -469,53 +396,28 @@
         uint256 newState,
         bool isOldStateGenesis
     ) private {
+        require(id != 0, "ID should not be zero");
+        require(newState != 0, "New state should not be zero");
+        require(!stateExists(id, newState), "New state already exists");
+
         if (isOldStateGenesis) {
+            require(!idExists(id), "Old state is genesis but identity already exists");
+
+            // Push old state to state entries, with zero timestamp and block
+            _stateData.addStateNoTimestampAndBlock(id, oldState);
+        } else {
+            require(idExists(id), "Old state is not genesis but identity does not yet exist");
+
+            StateLib.EntryInfo memory prevStateInfo = _stateData.getStateInfoById(id);
             require(
-                !idExists(id),
-                "Old state is genesis but identity already exists"
-            );
-            require(!stateExists(oldState), "Genesis state already exists");
-            // link genesis state to Id in the smart contract, but creation time and creation block is unknown
-            _stateData.stateEntries[oldState].id = id;
-            // push genesis state to identities as latest state
-            _stateData.statesHistories[id].push(oldState);
-        } else {
-            require(
-                idExists(id),
-                "Old state is not genesis but identity does not yet exist"
-            );
-
-            uint256 previousIDState = _stateData.statesHistories[id][
-            _stateData.statesHistories[id].length - 1
-            ];
-
-            require(
-                _stateData.stateEntries[previousIDState].block != block.number,
+                prevStateInfo.createdAtBlock != block.number,
                 "No multiple set in the same block"
             );
-            require(
-                previousIDState == oldState,
-                "Old state does not match the latest state"
-            );
+            require(prevStateInfo.state == oldState, "Old state does not match the latest state");
         }
 
-        require(!stateExists(newState), "New state should not exist");
-
-        _stateData.statesHistories[id].push(newState);
-
-        // Set create info for new state
-        _stateData.stateEntries[newState] = StateEntry({
-        id: id,
-        timestamp: block.timestamp,
-        block: block.number,
-        replacedBy: 0
-        });
-
-        // Set replace info for old state
-        _stateData.stateEntries[oldState].replacedBy = newState;
-
-        // put state to GIST to recalculate global state
-        _gistData.add(PoseidonUnit1L.poseidon([id]), newState);
+        _stateData.addState(id, newState);
+        _gistData.addLeaf(PoseidonUnit1L.poseidon([id]), newState);
 
         emit StateUpdated(id, block.number, block.timestamp, newState);
     }
