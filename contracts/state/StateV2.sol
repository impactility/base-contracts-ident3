--- conflicted
+++ resolved
@@ -5,7 +5,7 @@
 import "../lib/Smt.sol";
 import "../lib/Poseidon.sol";
 
-interface IStateTransitionVerifier {
+interface IVerifier {
     function verifyProof(
         uint256[2] memory a,
         uint256[2][2] memory b,
@@ -80,7 +80,7 @@
     /**
      * @dev Verifier address
      */
-    IStateTransitionVerifier internal verifier;
+    IVerifier internal verifier;
 
     /**
      * @dev State data
@@ -100,7 +100,12 @@
      * @param timestamp Timestamp when the state has been committed
      * @param state Identity state committed
      */
-    event StateUpdated(uint256 id, uint256 blockN, uint256 timestamp, uint256 state);
+    event StateUpdated(
+        uint256 id,
+        uint256 blockN,
+        uint256 timestamp,
+        uint256 state
+    );
 
     /**
      * @dev Revert if identity does not exist in the contract
@@ -124,7 +129,7 @@
      * @dev Initialize the contract
      * @param verifierContractAddr Verifier address
      */
-    function initialize(IStateTransitionVerifier verifierContractAddr) public initializer {
+    function initialize(IVerifier verifierContractAddr) public initializer {
         verifier = verifierContractAddr;
         __Ownable_init();
     }
@@ -133,13 +138,8 @@
      * @dev Set ZKP verifier contract address
      * @param newVerifierAddr Verifier contract address
      */
-<<<<<<< HEAD
-    function setVerifier(address newVerifierAddr) public onlyOwner {
-        verifier = IStateTransitionVerifier(newVerifierAddr);
-=======
     function setVerifier(address newVerifierAddr) external onlyOwner {
         verifier = IVerifier(newVerifierAddr);
->>>>>>> c9b44005
     }
 
     /**
@@ -164,14 +164,20 @@
         require(newState != 0, "New state should not be zero");
 
         if (isOldStateGenesis) {
-            require(!idExists(id), "Old state is genesis but identity already exists");
+            require(
+                !idExists(id),
+                "Old state is genesis but identity already exists"
+            );
             require(!stateExists(oldState), "Genesis state already exists");
             // link genesis state to Id in the smart contract, but creation time and creation block is unknown
             _stateData.stateEntries[oldState].id = id;
             // push genesis state to identities as latest state
             _stateData.statesHistories[id].push(oldState);
         } else {
-            require(idExists(id), "Old state is not genesis but identity does not yet exist");
+            require(
+                idExists(id),
+                "Old state is not genesis but identity does not yet exist"
+            );
 
             uint256 previousIDState = _stateData.statesHistories[id][
                 _stateData.statesHistories[id].length - 1
@@ -181,12 +187,20 @@
                 _stateData.stateEntries[previousIDState].block != block.number,
                 "No multiple set in the same block"
             );
-            require(previousIDState == oldState, "Old state does not match the latest state");
+            require(
+                previousIDState == oldState,
+                "Old state does not match the latest state"
+            );
         }
 
         require(!stateExists(newState), "New state should not exist");
 
-        uint256[4] memory input = [id, oldState, newState, uint256(isOldStateGenesis ? 1 : 0)];
+        uint256[4] memory input = [
+            id,
+            oldState,
+            newState,
+            uint256(isOldStateGenesis ? 1 : 0)
+        ];
         require(
             verifier.verifyProof(a, b, c, input),
             "Zero-knowledge proof of state transition is not valid "
@@ -224,21 +238,17 @@
      * @param id identity
      * @return state info of the last committed state
      */
-<<<<<<< HEAD
-    function getStateInfoById(
-        uint256 id
-    ) public view onlyExistingId(id) returns (StateInfo memory) {
-=======
     function getStateInfoById(uint256 id)
         external
         view
         onlyExistingId(id)
         returns (StateInfo memory)
     {
->>>>>>> c9b44005
         return
             _getStateInfoByState(
-                _stateData.statesHistories[id][_stateData.statesHistories[id].length - 1]
+                _stateData.statesHistories[id][
+                    _stateData.statesHistories[id].length - 1
+                ]
             );
     }
 
@@ -247,18 +257,12 @@
      * @param id identity
      * @return states quantity
      */
-<<<<<<< HEAD
-    function getStateInfoHistoryLengthById(
-        uint256 id
-    ) public view onlyExistingId(id) returns (uint256) {
-=======
     function getStateInfoHistoryLengthById(uint256 id)
         external
         view
         onlyExistingId(id)
         returns (uint256)
     {
->>>>>>> c9b44005
         return _stateData.statesHistories[id].length;
     }
 
@@ -277,15 +281,11 @@
         uint256[] storage history = _stateData.statesHistories[id];
 
         require(length > 0, "Length should be greater than 0");
-<<<<<<< HEAD
-        require(length <= ID_HISTORY_RETURN_LIMIT, "History length limit exceeded");
-=======
         require(
             length <= ID_HISTORY_RETURN_LIMIT,
             "History length limit exceeded"
         );
         require(startIndex < history.length, "Start index out of bounds");
->>>>>>> c9b44005
 
         uint256 endIndex = startIndex + length < history.length
             ? startIndex + length
@@ -303,18 +303,12 @@
      * @param state A state
      * @return The state info
      */
-<<<<<<< HEAD
-    function getStateInfoByState(
-        uint256 state
-    ) public view onlyExistingState(state) returns (StateInfo memory) {
-=======
     function getStateInfoByState(uint256 state)
         external
         view
         onlyExistingState(state)
         returns (StateInfo memory)
     {
->>>>>>> c9b44005
         return _getStateInfoByState(state);
     }
 
@@ -334,15 +328,11 @@
      * @param root GIST root
      * @return The GIST inclusion or non-inclusion proof for the identity
      */
-<<<<<<< HEAD
-    function getGISTProofByRoot(uint256 id, uint256 root) public view returns (Smt.Proof memory) {
-=======
     function getGISTProofByRoot(uint256 id, uint256 root)
         external
         view
         returns (Smt.Proof memory)
     {
->>>>>>> c9b44005
         return _gistData.getProofByRoot(PoseidonUnit1L.poseidon([id]), root);
     }
 
@@ -353,13 +343,6 @@
      * @param blockNumber Blockchain block number
      * @return The GIST inclusion or non-inclusion proof for the identity
      */
-<<<<<<< HEAD
-    function getGISTProofByBlock(
-        uint256 id,
-        uint256 blockNumber
-    ) public view returns (Smt.Proof memory) {
-        return _gistData.getProofByBlock(PoseidonUnit1L.poseidon([id]), blockNumber);
-=======
     function getGISTProofByBlock(uint256 id, uint256 blockNumber)
         external
         view
@@ -370,7 +353,6 @@
                 PoseidonUnit1L.poseidon([id]),
                 blockNumber
             );
->>>>>>> c9b44005
     }
 
     /**
@@ -380,13 +362,6 @@
      * @param timestamp Blockchain timestamp
      * @return The GIST inclusion or non-inclusion proof for the identity
      */
-<<<<<<< HEAD
-    function getGISTProofByTime(
-        uint256 id,
-        uint256 timestamp
-    ) public view returns (Smt.Proof memory) {
-        return _gistData.getProofByTime(PoseidonUnit1L.poseidon([id]), timestamp);
-=======
     function getGISTProofByTime(uint256 id, uint256 timestamp)
         external
         view
@@ -394,7 +369,6 @@
     {
         return
             _gistData.getProofByTime(PoseidonUnit1L.poseidon([id]), timestamp);
->>>>>>> c9b44005
     }
 
     /**
@@ -411,18 +385,11 @@
      * @param length Length of the root history
      * @return GIST Array of roots infos
      */
-<<<<<<< HEAD
-    function getGISTRootHistory(
-        uint256 start,
-        uint256 length
-    ) public view returns (Smt.RootInfo[] memory) {
-=======
     function getGISTRootHistory(uint256 start, uint256 length)
         external
         view
         returns (Smt.RootInfo[] memory)
     {
->>>>>>> c9b44005
         return _gistData.getRootHistory(start, length);
     }
 
@@ -439,15 +406,11 @@
      * @param root GIST root
      * @return The GIST root info
      */
-<<<<<<< HEAD
-    function getGISTRootInfo(uint256 root) public view returns (Smt.RootInfo memory) {
-=======
     function getGISTRootInfo(uint256 root)
         external
         view
         returns (Smt.RootInfo memory)
     {
->>>>>>> c9b44005
         return _gistData.getRootInfo(root);
     }
 
@@ -456,15 +419,11 @@
      * @param blockNumber Blockchain block number
      * @return The GIST root info
      */
-<<<<<<< HEAD
-    function getGISTRootInfoByBlock(uint256 blockNumber) public view returns (Smt.RootInfo memory) {
-=======
     function getGISTRootInfoByBlock(uint256 blockNumber)
         external
         view
         returns (Smt.RootInfo memory)
     {
->>>>>>> c9b44005
         return _gistData.getRootInfoByBlock(blockNumber);
     }
 
@@ -473,15 +432,11 @@
      * @param timestamp Blockchain timestamp
      * @return The GIST root info
      */
-<<<<<<< HEAD
-    function getGISTRootInfoByTime(uint256 timestamp) public view returns (Smt.RootInfo memory) {
-=======
     function getGISTRootInfoByTime(uint256 timestamp)
         external
         view
         returns (Smt.RootInfo memory)
     {
->>>>>>> c9b44005
         return _gistData.getRootInfoByTime(timestamp);
     }
 
@@ -508,10 +463,6 @@
      * @param state State
      * @return The state info struct
      */
-<<<<<<< HEAD
-    function _getStateInfoByState(uint256 state) internal view returns (StateInfo memory) {
-        uint256 replByState = _stateData.stateEntries[state].replacedBy;
-=======
     function _getStateInfoByState(uint256 state)
         internal
         view
@@ -521,24 +472,15 @@
         uint256 nextState = _stateData.stateEntries[state].replacedBy;
         StateEntry storage nse = _stateData.stateEntries[nextState];
 
->>>>>>> c9b44005
         return
             StateInfo({
                 id: se.id,
                 state: state,
-<<<<<<< HEAD
-                replacedByState: replByState,
-                createdAtTimestamp: _stateData.stateEntries[state].timestamp,
-                replacedAtTimestamp: _stateData.stateEntries[replByState].timestamp,
-                createdAtBlock: _stateData.stateEntries[state].block,
-                replacedAtBlock: _stateData.stateEntries[replByState].block
-=======
                 replacedByState: nextState,
                 createdAtTimestamp: se.timestamp,
                 replacedAtTimestamp: nse.timestamp,
                 createdAtBlock: se.block,
                 replacedAtBlock: nse.block
->>>>>>> c9b44005
             });
     }
 }