// SPDX-License-Identifier: GPL-3.0
pragma solidity 0.8.16;

import {IOnchainCredentialStatusResolver} from "../interfaces/IOnchainCredentialStatusResolver.sol";
import {IState} from "../interfaces/IState.sol";
import {IdentityLib} from "../lib/IdentityLib.sol";
import {SmtLib} from "../lib/SmtLib.sol";

// /**
//  * @dev Contract managing onchain identity
//  */
<<<<<<< HEAD
    contract IdentityBase is IOnchainCredentialStatusResolver {
=======
abstract contract IdentityBase is IOnchainCredentialStatusResolver {
>>>>>>> 5f8d2b3c
    // This empty reserved space is put in place to allow future versions
    // of this contract to add new parent contracts without shifting down
    // storage of child contracts that use this contract as a base
    // (see https://docs.openzeppelin.com/upgrades-plugins/1.x/writing-upgradeable#storage-gaps)
    uint256[500] private __gapBefore;

    using IdentityLib for IdentityLib.Data;

    IdentityLib.Data internal identity;

    // This empty reserved space is put in place to allow future versions
    // of this contract to add new variables without shifting down
    // storage of child contracts that use this contract as a base
    // (see https://docs.openzeppelin.com/upgrades-plugins/1.x/writing-upgradeable#storage-gaps)
    uint256[49] private __gapAfter;

    /**
     * @dev Get configured Identity SMT depth.
     * @return depth of the SMT
     */
    function getSmtDepth() public pure virtual returns (uint256) {
        return 40;
    }

    /**
     * @dev Initialization of IdentityLib library
     * @param _stateContractAddr - address of the State contract
     */
    function initialize(address _stateContractAddr) public virtual {
        identity.initialize(_stateContractAddr, address(this), getSmtDepth());
    }

    /**
     * @dev Retrieve Claim inclusion or non-inclusion proof for a given claim index.
     * @param claimIndexHash - hash of Claim Index
     * @return The ClaimsTree inclusion or non-inclusion proof for the claim
     */
    function getClaimProof(
        uint256 claimIndexHash
    ) public view virtual returns (SmtLib.Proof memory) {
        return identity.getClaimProof(claimIndexHash);
    }

    /**
     * @dev Retrieve Claim inclusion or non-inclusion proof for a given claim index by target root.
     * @param claimIndexHash - hash of Claim Index
     * @param root - root of the tree
     * @return The ClaimsTree inclusion or non-inclusion proof for the claim
     */
    function getClaimProofByRoot(
        uint256 claimIndexHash,
        uint256 root
    ) public view virtual returns (SmtLib.Proof memory) {
        return identity.getClaimProofByRoot(claimIndexHash, root);
    }

    /**
     * @dev Retrieve ClaimsTree latest root.
     * @return The latest ClaimsTree root
     */
    function getClaimsTreeRoot() public view virtual returns (uint256) {
        return identity.getClaimsTreeRoot();
    }

    /**
     * @dev Retrieve inclusion or non-inclusion proof for a given revocation nonce.
     * @param revocationNonce - revocation nonce
     * @return The RevocationsTree inclusion or non-inclusion proof for the revocation nonce
     */
    function getRevocationProof(
        uint64 revocationNonce
    ) public view virtual returns (SmtLib.Proof memory) {
        return identity.getRevocationProof(revocationNonce);
    }

    /**
     * @dev Retrieve inclusion or non-inclusion proof for a given revocation nonce by target root.
     * @param revocationNonce - revocation nonce
     * @param root - root of the tree
     * @return The RevocationsTree inclusion or non-inclusion proof for the revocation nonce
     */
    function getRevocationProofByRoot(
        uint64 revocationNonce,
        uint256 root
    ) public view virtual returns (SmtLib.Proof memory) {
        return identity.getRevocationProofByRoot(revocationNonce, root);
    }

    /**
     * @dev Retrieve RevocationsTree latest root.
     * @return The latest RevocationsTree root
     */
    function getRevocationsTreeRoot() public view virtual returns (uint256) {
        return identity.getRevocationsTreeRoot();
    }

    /**
     * @dev Retrieve inclusion or non-inclusion proof for a given claimsTreeRoot.
     * @param claimsTreeRoot - claims tree root
     * @return The ClaimsTree inclusion or non-inclusion proof for the claim
     */
    function getRootProof(
        uint256 claimsTreeRoot
    ) public view virtual returns (SmtLib.Proof memory) {
        return identity.getRootProof(claimsTreeRoot);
    }

    /**
     * @dev Retrieve inclusion or non-inclusion proof for a given claimsTreeRoot by target root.
     * @param claimsTreeRoot - claims tree root
     * @param root - root of the tree
     * @return The ClaimsTree inclusion or non-inclusion proof for the claim
     */
    function getRootProofByRoot(
        uint256 claimsTreeRoot,
        uint256 root
    ) public view virtual returns (SmtLib.Proof memory) {
        return identity.getRootProofByRoot(claimsTreeRoot, root);
    }

    /**
     * @dev Retrieve RootsTree latest root.
     * @return The latest RootsTree root
     */
    function getRootsTreeRoot() public view virtual returns (uint256) {
        return identity.getRootsTreeRoot();
    }

    /**
     * @dev returns historical claimsTree roots, revocationsTree roots, rootsTree roots
     * by state
     * @param state identity state
     * @return set of roots
     */
    function getRootsByState(uint256 state) public view virtual returns (IdentityLib.Roots memory) {
        return identity.getRootsByState(state);
    }

    /**
     * @dev returns identity Id
     * @return uint256 Id
     */
    function getId() public view returns (uint256) {
        return identity.id;
    }

    /**
     * @dev returns isOldStateGenesis flag
     * @return bool isOldStateGenesis
     */
    function getIsOldStateGenesis() public view returns (bool) {
        return identity.isOldStateGenesis;
    }

    /**
     * @dev returns last claims root
     * @return claimsRoot
     */
    function getLastClaimsRoot() public view returns (uint256) {
        return identity.lastTreeRoots.claimsRoot;
    }

    /**
     * @dev returns last revocation root
     * @return revocationsRoot
     */
    function getLastRevocationsRoot() public view returns (uint256) {
        return identity.lastTreeRoots.revocationsRoot;
    }

    /**
     * @dev returns last roots root
     * @return rootsRoot
     */
    function getLastRootsRoot() public view returns (uint256) {
        return identity.lastTreeRoots.rootsRoot;
    }

    /**
     * @dev returns identity latest state
     * @return uint256 identityLatestState
     */
    function getIdentityLatestState() public view returns (uint256) {
        return identity.latestState;
    }

    /**
     * @dev returns revocation status of a claim using given revocation nonce
     * @param id Issuer's identifier
     * @param nonce Revocation nonce
     * @return CredentialStatus
     */
    function getRevocationStatus(
        uint256 id,
        uint64 nonce
    ) public view returns (CredentialStatus memory) {
        uint256 latestState = identity.latestState;
<<<<<<< HEAD
        return getRevocationStatusByIdAndStates(id, latestState, nonce);
    }

    /**
     * @dev returns revocation status of a claim using given revocation nonce, id and states
     * @param id Issuer's identifier
     * @param id Issuer's state
     * @param nonce Revocation nonce
     * @return CredentialStatus
     */
    function getRevocationStatusByIdAndStates(
        uint256 id,
        uint256 state,
        uint64 nonce
    ) public view returns (CredentialStatus memory) {
        require(id == identity.id, "Identity id mismatch");
        OnChainIdentity.Roots memory historicalStates = identity.getRootsByState(state);
=======
        IdentityLib.Roots memory historicalStates = identity.getRootsByState(latestState);
>>>>>>> 5f8d2b3c
        IdentityStateRoots memory issuerStates = IdentityStateRoots({
            state: state,
            rootOfRoots: historicalStates.rootsRoot,
            claimsTreeRoot: historicalStates.claimsRoot,
            revocationTreeRoot: historicalStates.revocationsRoot
        });

        SmtLib.Proof memory p = identity.getRevocationProofByRoot(
            nonce,
            historicalStates.revocationsRoot
        );
        Proof memory mtp = Proof({
            root: p.root,
            existence: p.existence,
            siblings: p.siblings,
            index: p.index,
            value: p.value,
            auxExistence: p.auxExistence,
            auxIndex: p.auxIndex,
            auxValue: p.auxValue
        });

        return CredentialStatus({issuer: issuerStates, mtp: mtp});
    }
}<|MERGE_RESOLUTION|>--- conflicted
+++ resolved
@@ -9,11 +9,7 @@
 // /**
 //  * @dev Contract managing onchain identity
 //  */
-<<<<<<< HEAD
-    contract IdentityBase is IOnchainCredentialStatusResolver {
-=======
-abstract contract IdentityBase is IOnchainCredentialStatusResolver {
->>>>>>> 5f8d2b3c
+    abstract contract IdentityBase is IOnchainCredentialStatusResolver {
     // This empty reserved space is put in place to allow future versions
     // of this contract to add new parent contracts without shifting down
     // storage of child contracts that use this contract as a base
@@ -211,7 +207,6 @@
         uint64 nonce
     ) public view returns (CredentialStatus memory) {
         uint256 latestState = identity.latestState;
-<<<<<<< HEAD
         return getRevocationStatusByIdAndStates(id, latestState, nonce);
     }
 
@@ -228,10 +223,7 @@
         uint64 nonce
     ) public view returns (CredentialStatus memory) {
         require(id == identity.id, "Identity id mismatch");
-        OnChainIdentity.Roots memory historicalStates = identity.getRootsByState(state);
-=======
         IdentityLib.Roots memory historicalStates = identity.getRootsByState(latestState);
->>>>>>> 5f8d2b3c
         IdentityStateRoots memory issuerStates = IdentityStateRoots({
             state: state,
             rootOfRoots: historicalStates.rootsRoot,
