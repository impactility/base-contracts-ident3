// SPDX-License-Identifier: GPL-3.0
pragma solidity 0.8.16;

import {IOnchainCredentialStatusResolver} from "../interfaces/IOnchainCredentialStatusResolver.sol";
import {IState} from "../interfaces/IState.sol";
import {IdentityLib} from "../lib/IdentityLib.sol";
import {SmtLib} from "../lib/SmtLib.sol";

// /**
//  * @dev Contract managing onchain identity
//  */
abstract contract IdentityBase is IOnchainCredentialStatusResolver {
    // This empty reserved space is put in place to allow future versions
    // of this contract to add new parent contracts without shifting down
    // storage of child contracts that use this contract as a base
    // (see https://docs.openzeppelin.com/upgrades-plugins/1.x/writing-upgradeable#storage-gaps)
    uint256[500] private __gapBefore;

    using IdentityLib for IdentityLib.Data;

    IdentityLib.Data internal identity;

    // This empty reserved space is put in place to allow future versions
    // of this contract to add new variables without shifting down
    // storage of child contracts that use this contract as a base
    // (see https://docs.openzeppelin.com/upgrades-plugins/1.x/writing-upgradeable#storage-gaps)
    uint256[49] private __gapAfter;

    /**
     * @dev Get configured Identity SMT depth.
     * @return depth of the SMT
     */
    function getSmtDepth() public pure virtual returns (uint256) {
        return 40;
    }

    /**
     * @dev Initialization of IdentityLib library
     * @param _stateContractAddr - address of the State contract
     */
    function initialize(address _stateContractAddr) public virtual {
        identity.initialize(_stateContractAddr, address(this), getSmtDepth());
    }

    /**
     * @dev Retrieve Claim inclusion or non-inclusion proof for a given claim index.
     * @param claimIndexHash - hash of Claim Index
     * @return The ClaimsTree inclusion or non-inclusion proof for the claim
     */
    function getClaimProof(
        uint256 claimIndexHash
    ) public view virtual returns (SmtLib.Proof memory) {
        return identity.getClaimProof(claimIndexHash);
    }

    /**
     * @dev Retrieve Claim inclusion or non-inclusion proof for a given claim index by target root.
     * @param claimIndexHash - hash of Claim Index
     * @param root - root of the tree
     * @return The ClaimsTree inclusion or non-inclusion proof for the claim
     */
    function getClaimProofByRoot(
        uint256 claimIndexHash,
        uint256 root
    ) public view virtual returns (SmtLib.Proof memory) {
        return identity.getClaimProofByRoot(claimIndexHash, root);
    }

    /**
     * @dev Retrieve ClaimsTree latest root.
     * @return The latest ClaimsTree root
     */
    function getClaimsTreeRoot() public view virtual returns (uint256) {
        return identity.getClaimsTreeRoot();
    }

    /**
     * @dev Retrieve inclusion or non-inclusion proof for a given revocation nonce.
     * @param revocationNonce - revocation nonce
     * @return The RevocationsTree inclusion or non-inclusion proof for the revocation nonce
     */
    function getRevocationProof(
        uint64 revocationNonce
    ) public view virtual returns (SmtLib.Proof memory) {
        return identity.getRevocationProof(revocationNonce);
    }

    /**
     * @dev Retrieve inclusion or non-inclusion proof for a given revocation nonce by target root.
     * @param revocationNonce - revocation nonce
     * @param root - root of the tree
     * @return The RevocationsTree inclusion or non-inclusion proof for the revocation nonce
     */
    function getRevocationProofByRoot(
        uint64 revocationNonce,
        uint256 root
    ) public view virtual returns (SmtLib.Proof memory) {
        return identity.getRevocationProofByRoot(revocationNonce, root);
    }

    /**
     * @dev Retrieve RevocationsTree latest root.
     * @return The latest RevocationsTree root
     */
    function getRevocationsTreeRoot() public view virtual returns (uint256) {
        return identity.getRevocationsTreeRoot();
    }

    /**
     * @dev Retrieve inclusion or non-inclusion proof for a given claimsTreeRoot.
     * @param claimsTreeRoot - claims tree root
     * @return The RootsTree inclusion or non-inclusion proof for the claim tree root
     */
    function getRootProof(
        uint256 claimsTreeRoot
    ) public view virtual returns (SmtLib.Proof memory) {
        return identity.getRootProof(claimsTreeRoot);
    }

    /**
     * @dev Retrieve inclusion or non-inclusion proof for a given claimsTreeRoot by target root.
     * @param claimsTreeRoot - claims tree root
     * @param root - root of the tree
     * @return The RootsTree inclusion or non-inclusion proof for the claim tree root
     */
    function getRootProofByRoot(
        uint256 claimsTreeRoot,
        uint256 root
    ) public view virtual returns (SmtLib.Proof memory) {
        return identity.getRootProofByRoot(claimsTreeRoot, root);
    }

    /**
     * @dev Retrieve RootsTree latest root.
     * @return The latest RootsTree root
     */
    function getRootsTreeRoot() public view virtual returns (uint256) {
        return identity.getRootsTreeRoot();
    }

    /**
     * @dev returns historical claimsTree roots, revocationsTree roots, rootsTree roots
     * by state
     * @param state identity state
     * @return set of roots
     */
    function getRootsByState(uint256 state) public view virtual returns (IdentityLib.Roots memory) {
        return identity.getRootsByState(state);
    }

    /**
     * @dev returns identity Id
     * @return uint256 Id
     */
    function getId() public view returns (uint256) {
        return identity.id;
    }

    /**
     * @dev returns isOldStateGenesis flag
     * @return bool isOldStateGenesis
     */
    function getIsOldStateGenesis() public view returns (bool) {
        return identity.isOldStateGenesis;
    }

    /**
     * @dev returns latest published claims tree root
     * @return claimsRoot
     */
    function getLatestPublishedClaimsRoot() public view returns (uint256) {
        return identity.latestPublishedTreeRoots.claimsRoot;
    }

    /**
     * @dev returns latest published revocation tree root
     * @return revocationsRoot
     */
    function getLatestPublishedRevocationsRoot() public view returns (uint256) {
        return identity.latestPublishedTreeRoots.revocationsRoot;
    }

    /**
     * @dev returns latest published roots tree root
     * @return rootsRoot
     */
    function getLatestPublishedRootsRoot() public view returns (uint256) {
        return identity.latestPublishedTreeRoots.rootsRoot;
    }

    /**
     * @dev returns identity latest state
     * @return uint256 identityLatestState
     */
    function getLatestPublishedState() public view returns (uint256) {
        return identity.latestPublishedState;
    }

    /**
     * @dev returns revocation status of a claim using given revocation nonce
     * @param id Issuer's identifier
     * @param nonce Revocation nonce
     * @return CredentialStatus
     */
    function getRevocationStatus(
        uint256 id,
        uint64 nonce
    ) public view returns (CredentialStatus memory) {
<<<<<<< HEAD
        require(id == identity.id, "Identity id mismatch");
        uint256 latestState = identity.latestPublishedState;
        IdentityLib.Roots memory historicalStates = identity.getRootsByState(latestState);
=======
        uint256 latestState = identity.latestState;
        return getRevocationStatusByIdAndState(id, latestState, nonce);
    }

    /**
     * @dev returns revocation status of a claim using given revocation nonce, id and state
     * @param id Issuer's identifier
     * @param state of the Issuer
     * @param nonce Revocation nonce
     * @return CredentialStatus
     */
    function getRevocationStatusByIdAndState(
        uint256 id,
        uint256 state,
        uint64 nonce
    ) public view returns (CredentialStatus memory) {
        require(id == identity.id, "Identity id mismatch");
        IdentityLib.Roots memory historicalStates = identity.getRootsByState(state);
>>>>>>> f9981573
        IdentityStateRoots memory issuerStates = IdentityStateRoots({
            state: state,
            rootOfRoots: historicalStates.rootsRoot,
            claimsTreeRoot: historicalStates.claimsRoot,
            revocationTreeRoot: historicalStates.revocationsRoot
        });

        SmtLib.Proof memory p = identity.getRevocationProofByRoot(
            nonce,
            historicalStates.revocationsRoot
        );
        Proof memory mtp = Proof({
            root: p.root,
            existence: p.existence,
            siblings: p.siblings,
            index: p.index,
            value: p.value,
            auxExistence: p.auxExistence,
            auxIndex: p.auxIndex,
            auxValue: p.auxValue
        });

        return CredentialStatus({issuer: issuerStates, mtp: mtp});
    }
}<|MERGE_RESOLUTION|>--- conflicted
+++ resolved
@@ -206,12 +206,7 @@
         uint256 id,
         uint64 nonce
     ) public view returns (CredentialStatus memory) {
-<<<<<<< HEAD
-        require(id == identity.id, "Identity id mismatch");
         uint256 latestState = identity.latestPublishedState;
-        IdentityLib.Roots memory historicalStates = identity.getRootsByState(latestState);
-=======
-        uint256 latestState = identity.latestState;
         return getRevocationStatusByIdAndState(id, latestState, nonce);
     }
 
@@ -229,7 +224,6 @@
     ) public view returns (CredentialStatus memory) {
         require(id == identity.id, "Identity id mismatch");
         IdentityLib.Roots memory historicalStates = identity.getRootsByState(state);
->>>>>>> f9981573
         IdentityStateRoots memory issuerStates = IdentityStateRoots({
             state: state,
             rootOfRoots: historicalStates.rootsRoot,
