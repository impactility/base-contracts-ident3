// SPDX-License-Identifier: GPL-3.0
pragma solidity 0.8.16;

import "solidity-bytes-utils/contracts/BytesLib.sol";

library GenesisUtils {
    bytes2 public constant IdentityTypeDefault = 0x0000;
    bytes2 public constant IdentityTypeOnchain = 0x0100;

    /**
     * @dev int256ToBytes
     */
    function int256ToBytes(uint256 x) internal pure returns (bytes memory b) {
        b = new bytes(32);
        assembly {
            mstore(add(b, 32), x)
        }
    }

    /**
     * @dev reverse
     */
    function reverse(uint256 input) internal pure returns (uint256 v) {
        v = input;

        // swap bytes
        v =
            ((v & 0xFF00FF00FF00FF00FF00FF00FF00FF00FF00FF00FF00FF00FF00FF00FF00FF00) >> 8) |
            ((v & 0x00FF00FF00FF00FF00FF00FF00FF00FF00FF00FF00FF00FF00FF00FF00FF00FF) << 8);

        // swap 2-byte long pairs
        v =
            ((v & 0xFFFF0000FFFF0000FFFF0000FFFF0000FFFF0000FFFF0000FFFF0000FFFF0000) >> 16) |
            ((v & 0x0000FFFF0000FFFF0000FFFF0000FFFF0000FFFF0000FFFF0000FFFF0000FFFF) << 16);

        // swap 4-byte long pairs
        v =
            ((v & 0xFFFFFFFF00000000FFFFFFFF00000000FFFFFFFF00000000FFFFFFFF00000000) >> 32) |
            ((v & 0x00000000FFFFFFFF00000000FFFFFFFF00000000FFFFFFFF00000000FFFFFFFF) << 32);

        // swap 8-byte long pairs
        v =
            ((v & 0xFFFFFFFFFFFFFFFF0000000000000000FFFFFFFFFFFFFFFF0000000000000000) >> 64) |
            ((v & 0x0000000000000000FFFFFFFFFFFFFFFF0000000000000000FFFFFFFFFFFFFFFF) << 64);

        // swap 16-byte long pairs
        v = (v >> 128) | (v << 128);
    }

    /**
     *   @dev sum
     */
    function sum(bytes memory array) internal pure returns (uint16 s) {
        require(array.length == 29, "Checksum requires 29 length array");

        for (uint256 i = 0; i < array.length; ++i) {
            s += uint16(uint8(array[i]));
        }
    }

    /**
     * @dev bytesToHexString
     */
    function bytesToHexString(bytes memory buffer) internal pure returns (string memory) {
        // Fixed buffer size for hexadecimal convertion
        bytes memory converted = new bytes(buffer.length * 2);

        bytes memory _base = "0123456789abcdef";

        for (uint256 i = 0; i < buffer.length; i++) {
            converted[i * 2] = _base[uint8(buffer[i]) / _base.length];
            converted[i * 2 + 1] = _base[uint8(buffer[i]) % _base.length];
        }

        return string(abi.encodePacked("0x", converted));
    }

    /**
     * @dev compareStrings
     */
    function compareStrings(string memory a, string memory b) internal pure returns (bool) {
        return (keccak256(abi.encodePacked((a))) == keccak256(abi.encodePacked((b))));
    }

    /**
     * @dev calcIdFromGenesisState
     */
<<<<<<< HEAD
    function calcIdFromGenesisState(bytes2 idType, uint256 idState)
        internal
        pure
        returns (uint256)
    {
=======
    function isGenesisState(uint256 id, uint256 idState) internal pure returns (bool) {
>>>>>>> c5d5bcd3
        uint256 userSwappedState = reverse(idState);

        bytes memory userStateB1 = int256ToBytes(userSwappedState);

        bytes memory cutState = BytesLib.slice(userStateB1, userStateB1.length - 27, 27);

        bytes memory _idType = abi.encodePacked(idType);

<<<<<<< HEAD
        bytes memory beforeChecksum = BytesLib.concat(_idType, cutState);
        require(
            beforeChecksum.length == 29,
            "Checksum requires 29 length array"
        );
=======
        bytes memory beforeChecksum = BytesLib.concat(typDefault, cutState);
        require(beforeChecksum.length == 29, "Checksum requires 29 length array");
>>>>>>> c5d5bcd3

        uint16 s = sum(beforeChecksum);

        bytes memory checkSumBytes = abi.encodePacked(s);

        bytes memory idBytes = BytesLib.concat(beforeChecksum, checkSumBytes);
        require(idBytes.length == 31, "idBytes requires 31 length array");

        return  reverse(toUint256(idBytes));
    }

    /**
     * @dev calcOnchainIdFromAddress
     */
    function calcOnchainIdFromAddress(address caller)
    internal
    pure
    returns (uint256)
    {
        // shift address left 5 bytes, because calcIdFromGenesisState cuts last 5 bytes
        // TODO: do we need to reverse bytes of addrShifted???
        uint256 addrShifted = uint256(uint160(caller)) << 40;
        return calcIdFromGenesisState(IdentityTypeOnchain, addrShifted);
    }
        /**
         * @dev isGenesisState
     */
    function isGenesisState(uint256 id, uint256 idState)
        internal
        pure
        returns (bool)
    {
        uint256 computedId = calcIdFromGenesisState(IdentityTypeDefault, idState);

        return id == computedId;
    }

    /**
     * @dev toUint256
     */
    function toUint256(bytes memory _bytes) internal pure returns (uint256 value) {
        assembly {
            value := mload(add(_bytes, 0x20))
        }
    }

    /**
     * @dev bytesToAddress
     */
    function bytesToAddress(bytes memory bys) internal pure returns (address addr) {
        assembly {
            addr := mload(add(bys, 20))
        }
    }

    /**
     * @dev int256ToAddress
     */
    function int256ToAddress(uint256 input) internal pure returns (address) {
        return bytesToAddress(int256ToBytes(reverse(input)));
    }
}<|MERGE_RESOLUTION|>--- conflicted
+++ resolved
@@ -85,15 +85,7 @@
     /**
      * @dev calcIdFromGenesisState
      */
-<<<<<<< HEAD
-    function calcIdFromGenesisState(bytes2 idType, uint256 idState)
-        internal
-        pure
-        returns (uint256)
-    {
-=======
-    function isGenesisState(uint256 id, uint256 idState) internal pure returns (bool) {
->>>>>>> c5d5bcd3
+    function calcIdFromGenesisState(bytes2 idType, uint256 idState) internal pure returns (uint256) {
         uint256 userSwappedState = reverse(idState);
 
         bytes memory userStateB1 = int256ToBytes(userSwappedState);
@@ -102,16 +94,8 @@
 
         bytes memory _idType = abi.encodePacked(idType);
 
-<<<<<<< HEAD
         bytes memory beforeChecksum = BytesLib.concat(_idType, cutState);
-        require(
-            beforeChecksum.length == 29,
-            "Checksum requires 29 length array"
-        );
-=======
-        bytes memory beforeChecksum = BytesLib.concat(typDefault, cutState);
         require(beforeChecksum.length == 29, "Checksum requires 29 length array");
->>>>>>> c5d5bcd3
 
         uint16 s = sum(beforeChecksum);
 
@@ -124,7 +108,14 @@
     }
 
     /**
-     * @dev calcOnchainIdFromAddress
+     * @dev isGenesisState
+     */
+    function isGenesisState(uint256 id, uint256 idState) internal pure returns (bool) {
+        return id == calcIdFromGenesisState(idType, idState);
+    }
+
+        /**
+         * @dev calcOnchainIdFromAddress
      */
     function calcOnchainIdFromAddress(address caller)
     internal
