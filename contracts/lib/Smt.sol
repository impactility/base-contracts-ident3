// SPDX-License-Identifier: GPL-3.0
pragma solidity 0.8.15;

import "./Poseidon.sol";

/// @title A sparse merkle tree implementation, which keeps tree history.
// Note that this SMT implementation does not allow for duplicated roots in the history,
// which may be a critical restriction for some projects
library Smt {
    /**
     * @dev Max sparse merkle tree depth.
     * Note that we count the depth starting from 0, which is the root level.
     *
     * For example, the following tree has a MAX_SMT_DEPTH = 2:
     *
     *     O      <- root level (depth = 0)
     *    / \
     *   O   O    <- depth = 1
     *  / \ / \
     * O  O O  O  <- depth = 2
     */
    uint256 public constant MAX_SMT_DEPTH = 64;

    /**
     * @dev Max return array length for SMT root history requests
     */
    uint256 public constant SMT_ROOT_HISTORY_RETURN_LIMIT = 1000;

    /**
     * @dev Enum of SMT node types
     */
    enum NodeType {
        EMPTY,
        LEAF,
        MIDDLE
    }

    /**
     * @dev Sparse Merkle Tree data
     */
    struct SmtData {
        mapping(uint256 => Node) nodes;
        uint256[] rootHistory;
        mapping(uint256 => RootEntry) rootEntries;
        // This empty reserved space is put in place to allow future versions
        // of the SMT library to add new SmtData struct fields without shifting down
        // storage of upgradable contracts that use this struct as a state variable
        // (see https://docs.openzeppelin.com/upgrades-plugins/1.x/writing-upgradeable#storage-gaps)
        uint256[50] __gap;
    }

    /**
     * @dev Struct of the node proof in the SMT
     */
    struct Proof {
        uint256 root;
        bool existence;
        uint256[MAX_SMT_DEPTH] siblings;
        uint256 index;
        uint256 value;
        bool auxExistence;
        uint256 auxIndex;
        uint256 auxValue;
    }

    /**
     * @dev Struct for public interfaces to represent SMT root info.
     * @param root This SMT root.
     * @param replacedByRoot A root, which replaced this root.
     * @param createdAtTimestamp A time, when the root was saved to blockchain.
     * @param replacedAtTimestamp A time, when the root was replaced by the next root in blockchain.
     * @param createdAtBlock A number of block, when the root was saved to blockchain.
     * @param replacedAtBlock A number of block, when the root was replaced by the next root in blockchain.
     */
    struct RootInfo {
        uint256 root;
        uint256 replacedByRoot;
        uint256 createdAtTimestamp;
        uint256 replacedAtTimestamp;
        uint256 createdAtBlock;
        uint256 replacedAtBlock;
    }

    /**
     * @dev Struct for SMT root internal storage representation.
     * @param replacedByRoot A root, which replaced this root.
     * @param createdAtTimestamp A time, when the root was saved to blockchain.
     * @param createdAtBlock A number of block, when the root was saved to blockchain.
     */
    struct RootEntry {
        uint256 replacedByRoot;
        uint256 createdAtTimestamp;
        uint256 createdAtBlock;
    }

    /**
     * @dev Struct SMT node.
     * @param NodeType type of node.
     * @param childLeft left child of node.
     * @param childRight right child of node.
     * @param Index index of node.
     * @param Value value of node.
     */
    struct Node {
        NodeType nodeType;
        uint256 childLeft;
        uint256 childRight;
        uint256 index;
        uint256 value;
    }

    using BinarySearchSmtRoots for SmtData;

    /**
     * @dev Reverts if root does not exist in SMT roots history.
     * @param self SMT data.
     * @param root SMT root.
     */
    modifier onlyExistingRoot(SmtData storage self, uint256 root) {
        require(rootExists(self, root), "Root does not exist");
        _;
    }

    /**
     * @dev Add a node to the SMT
     * @param i Index of node
     * @param v Value of node
     */
<<<<<<< HEAD
    function add(SmtData storage self, uint256 i, uint256 v) public {
        Node memory node = Node(NodeType.LEAF, 0, 0, i, v);
=======
    function add(
        SmtData storage self,
        uint256 i,
        uint256 v
    ) external {
        Node memory node = Node({
            nodeType: NodeType.LEAF,
            childLeft: 0,
            childRight: 0,
            index: i,
            value: v
        });

>>>>>>> c9b44005
        uint256 prevRoot = getRoot(self);
        uint256 newRoot = _addLeaf(self, node, prevRoot, 0);

        self.rootHistory.push(newRoot);

        self.rootEntries[newRoot].createdAtTimestamp = block.timestamp;
        self.rootEntries[newRoot].createdAtBlock = block.number;
        if (prevRoot != 0) {
            self.rootEntries[prevRoot].replacedByRoot = newRoot;
        }
    }

    /**
     * @dev Get SMT root history length
     * @return SMT history length
     */
<<<<<<< HEAD
    function getRootHistoryLength(SmtData storage self) public view returns (uint256) {
=======
    function getRootHistoryLength(SmtData storage self)
        external
        view
        returns (uint256)
    {
>>>>>>> c9b44005
        return self.rootHistory.length;
    }

    /**
     * @dev Get SMT root history
     * @param startIndex start index of history
     * @param length history length
     * @return array of RootInfo structs
     */
    function getRootHistory(
        SmtData storage self,
        uint256 startIndex,
        uint256 length
    ) external view returns (RootInfo[] memory) {
        uint256[] storage history = self.rootHistory;

        require(length > 0, "Length should be greater than 0");
<<<<<<< HEAD
        require(length <= SMT_ROOT_HISTORY_RETURN_LIMIT, "History length limit exceeded");

        uint256 endIndex = startIndex + length;
        require(endIndex <= self.rootHistory.length, "Out of bounds of root history");
=======
        require(
            length <= SMT_ROOT_HISTORY_RETURN_LIMIT,
            "History length limit exceeded"
        );
        require(startIndex < history.length, "Start index out of bounds");

        uint256 endIndex = startIndex + length < history.length
            ? startIndex + length
            : history.length;

        RootInfo[] memory result = new RootInfo[](endIndex - startIndex);
>>>>>>> c9b44005

        for (uint256 i = startIndex; i < endIndex; i++) {
            result[i - startIndex] = getRootInfo(self, history[i]);
        }
        return result;
    }

<<<<<<< HEAD
    function getNodeHash(Node memory node) internal view returns (uint256) {
        uint256 nodeHash;
        if (node.nodeType == NodeType.LEAF) {
            uint256[3] memory params = [node.index, node.value, uint256(1)];
            nodeHash = PoseidonUnit3L.poseidon(params);
        } else if (node.nodeType == NodeType.MIDDLE) {
            nodeHash = PoseidonUnit2L.poseidon([node.childLeft, node.childRight]);
        }
        return nodeHash; // Note: expected to return 0 if NodeType.EMPTY, which is the only option left
    }

=======
>>>>>>> c9b44005
    /**
     * @dev Get the SMT node by hash
     * @param nodeHash Hash of a node
     * @return A node struct
     */
    function getNode(SmtData storage self, uint256 nodeHash) public view returns (Node memory) {
        return self.nodes[nodeHash];
    }

    /**
     * @dev Get the proof if a node with specific index exists or not exists in the SMT
     * @param index Node index
     * @return Proof struct
     */
<<<<<<< HEAD
    function getProof(SmtData storage self, uint256 index) public view returns (Proof memory) {
=======
    function getProof(SmtData storage self, uint256 index)
        external
        view
        returns (Proof memory)
    {
>>>>>>> c9b44005
        return getProofByRoot(self, index, getRoot(self));
    }

    /**
     * @dev Get the proof if a node with specific index exists or not exists in the SMT for some historical tree state
     * @param index Node index
     * @param historicalRoot Historical SMT roof to get proof for
     * @return Proof struct
     */
    function getProofByRoot(
        SmtData storage self,
        uint256 index,
        uint256 historicalRoot
<<<<<<< HEAD
    ) public view onlyExistingRoot(self, historicalRoot) returns (Proof memory) {
        Proof memory proof;
        proof.root = historicalRoot;
        proof.index = index;
=======
    )
        public
        view
        onlyExistingRoot(self, historicalRoot)
        returns (Proof memory)
    {
        uint256[MAX_SMT_DEPTH] memory siblings;
        // Solidity does not guarantee that memory vars are zeroed out
        for (uint256 i = 0; i < MAX_SMT_DEPTH; i++) {
            siblings[i] = 0;
        }

        Proof memory proof = Proof({
            root: historicalRoot,
            existence: false,
            siblings: siblings,
            index: index,
            value: 0,
            auxExistence: false,
            auxIndex:0,
            auxValue: 0
        });
>>>>>>> c9b44005

        uint256 nextNodeHash = historicalRoot;
        Node memory node;

        for (uint256 i = 0; i <= MAX_SMT_DEPTH; i++) {
            node = getNode(self, nextNodeHash);
            if (node.nodeType == NodeType.EMPTY) {
                break;
            } else if (node.nodeType == NodeType.LEAF) {
                if (node.index == proof.index) {
                    proof.existence = true;
                    proof.value = node.value;
                    break;
                } else {
                    proof.auxExistence = true;
                    proof.auxIndex = node.index;
                    proof.auxValue = node.value;
                    proof.value = node.value;
                    break;
                }
            } else if (node.nodeType == NodeType.MIDDLE) {
                if ((proof.index >> i) & 1 == 1) {
                    nextNodeHash = node.childRight;
                    proof.siblings[i] = node.childLeft;
                } else {
                    nextNodeHash = node.childLeft;
                    proof.siblings[i] = node.childRight;
                }
            } else {
                revert("Invalid node type");
            }
        }
        return proof;
    }

    /**
     * @dev Get the proof if a node with specific index exists or not exists in the SMT for some historical timestamp
     * @param index Node index
     * @param timestamp The nearest timestamp to get proof for
     * @return Proof struct
     */
    function getProofByTime(
        SmtData storage self,
        uint256 index,
        uint256 timestamp
    ) public view returns (Proof memory) {
        RootInfo memory rootInfo = getRootInfoByTime(self, timestamp);

        require(rootInfo.root != 0, "historical root not found");

        return getProofByRoot(self, index, rootInfo.root);
    }

    /**
     * @dev Get the proof if a node with specific index exists or not exists in the SMT for some historical block number
     * @param index Node index
     * @param blockNumber The nearest block number to get proof for
     * @return Proof struct
     */
    function getProofByBlock(
        SmtData storage self,
        uint256 index,
        uint256 blockNumber
    ) external view returns (Proof memory) {
        RootInfo memory rootInfo = getRootInfoByBlock(self, blockNumber);

        require(rootInfo.root != 0, "historical root not found");

        return getProofByRoot(self, index, rootInfo.root);
    }

    function getRoot(SmtData storage self) public view returns (uint256) {
        return self.rootHistory.length > 0 ? self.rootHistory[self.rootHistory.length - 1] : 0;
    }

    /**
     * @dev Binary search by timestamp
     * @param timestamp timestamp
     * return RootInfo struct
     */
    function getRootInfoByTime(
        SmtData storage self,
        uint256 timestamp
    ) public view returns (RootInfo memory) {
        require(timestamp <= block.timestamp, "errNoFutureAllowed");

        uint256 root = self.binarySearchUint256(
            timestamp,
            BinarySearchSmtRoots.SearchType.TIMESTAMP
        );

        return getRootInfo(self, root);
    }

    /**
     * @dev Binary search by block number
     * @param blockN block number
     * return RootInfo struct
     */
    function getRootInfoByBlock(
        SmtData storage self,
        uint256 blockN
    ) public view returns (RootInfo memory) {
        require(blockN <= block.number, "errNoFutureAllowed");

        uint256 root = self.binarySearchUint256(blockN, BinarySearchSmtRoots.SearchType.BLOCK);

        return getRootInfo(self, root);
    }

    /**
     * @dev Returns root info by root
     * @param root root
     * return RootInfo struct
     */
<<<<<<< HEAD
    function getRootInfo(
        SmtData storage self,
        uint256 root
    ) public view onlyExistingRoot(self, root) returns (RootInfo memory) {
        RootInfo memory rootInfo;
        rootInfo.createdAtTimestamp = self.rootEntries[root].createdAtTimestamp;
        rootInfo.createdAtBlock = self.rootEntries[root].createdAtBlock;
        rootInfo.replacedByRoot = self.rootEntries[root].replacedByRoot;
        rootInfo.replacedAtBlock = self.rootEntries[rootInfo.replacedByRoot].createdAtBlock;
        rootInfo.replacedAtTimestamp = self.rootEntries[rootInfo.replacedByRoot].createdAtTimestamp;
        rootInfo.root = root;

        return rootInfo;
=======
    function getRootInfo(SmtData storage self, uint256 root)
        public
        view
        onlyExistingRoot(self, root)
        returns (RootInfo memory)
    {
        RootEntry storage re = self.rootEntries[root];
        uint256 nextRoot = self.rootEntries[root].replacedByRoot;
        RootEntry storage nre = self.rootEntries[nextRoot];

        return
            RootInfo({
                root: root,
                replacedByRoot: nextRoot,
                createdAtTimestamp: re.createdAtTimestamp,
                replacedAtTimestamp: nre.createdAtTimestamp,
                createdAtBlock: re.createdAtBlock,
                replacedAtBlock: nre.createdAtBlock
            });
>>>>>>> c9b44005
    }

    /**
     * @dev Checks if root exists
     * @param root root
     * return true if root exists
     */
    function rootExists(SmtData storage self, uint256 root) public view returns (bool) {
        return self.rootEntries[root].createdAtTimestamp > 0;
    }

    function _addLeaf(
        SmtData storage self,
        Node memory newLeaf,
        uint256 nodeHash,
        uint256 depth
    ) internal returns (uint256) {
        if (depth > MAX_SMT_DEPTH) {
            revert("Max depth reached");
        }

        Node memory node = self.nodes[nodeHash];
        uint256 nextNodeHash;
        uint256 leafHash;

        if (node.nodeType == NodeType.EMPTY) {
            leafHash = _addNode(self, newLeaf);
        } else if (node.nodeType == NodeType.LEAF) {
            leafHash = node.index == newLeaf.index
                ? _addNode(self, newLeaf)
<<<<<<< HEAD
                : _pushLeaf(self, newLeaf, node, depth, newLeaf.index, node.index);
=======
                : _pushLeaf(
                    self,
                    newLeaf,
                    node,
                    depth
                );
>>>>>>> c9b44005
        } else if (node.nodeType == NodeType.MIDDLE) {
            Node memory newNodeMiddle;

            if ((newLeaf.index >> depth) & 1 == 1) {
<<<<<<< HEAD
                nextNodeHash = _addLeaf(self, newLeaf, node.childRight, depth + 1);
                newNodeMiddle = Node(NodeType.MIDDLE, node.childLeft, nextNodeHash, 0, 0);
            } else {
                nextNodeHash = _addLeaf(self, newLeaf, node.childLeft, depth + 1);
                newNodeMiddle = Node(NodeType.MIDDLE, nextNodeHash, node.childRight, 0, 0);
=======
                nextNodeHash = _addLeaf(
                    self,
                    newLeaf,
                    node.childRight,
                    depth + 1
                );

                newNodeMiddle = Node({
                    nodeType: NodeType.MIDDLE,
                    childLeft: node.childLeft,
                    childRight: nextNodeHash,
                    index: 0,
                    value: 0
                });
            } else {
                nextNodeHash = _addLeaf(
                    self,
                    newLeaf,
                    node.childLeft,
                    depth + 1
                );

                newNodeMiddle = Node({
                    nodeType: NodeType.MIDDLE,
                    childLeft: nextNodeHash,
                    childRight: node.childRight,
                    index: 0,
                    value: 0
                });
>>>>>>> c9b44005
            }

            leafHash = _addNode(self, newNodeMiddle);
        }

        return leafHash;
    }

    function _pushLeaf(
        SmtData storage self,
        Node memory newLeaf,
        Node memory oldLeaf,
        uint256 depth
    ) internal returns (uint256) {
        // no reason to continue if we are at max possible depth
        // as, anyway, we exceed the depth going down the tree
        if (depth >= MAX_SMT_DEPTH) {
            revert("Max depth reached");
        }

        Node memory newNodeMiddle;
        bool newLeafBitAtDepth = (newLeaf.index >> depth) & 1 == 1;
        bool oldLeafBitAtDepth = (oldLeaf.index >> depth) & 1 == 1;

        // Check if we need to go deeper if diverge at the depth's bit
        if (newLeafBitAtDepth == oldLeafBitAtDepth) {
            uint256 nextNodeHash = _pushLeaf(
                self,
                newLeaf,
                oldLeaf,
                depth + 1
            );

            if (newLeafBitAtDepth) {
                // go right
                newNodeMiddle = Node(NodeType.MIDDLE, 0, nextNodeHash, 0, 0);
            } else {
                // go left
                newNodeMiddle = Node(NodeType.MIDDLE, nextNodeHash, 0, 0, 0);
            }
            return _addNode(self, newNodeMiddle);
        }

<<<<<<< HEAD
        if ((pathNewLeaf >> depth) & 1 == 1) {
            newNodeMiddle = Node(NodeType.MIDDLE, getNodeHash(oldLeaf), getNodeHash(newLeaf), 0, 0);
        } else {
            newNodeMiddle = Node(NodeType.MIDDLE, getNodeHash(newLeaf), getNodeHash(oldLeaf), 0, 0);
=======
        if (newLeafBitAtDepth) {
            newNodeMiddle = Node({
                nodeType: NodeType.MIDDLE,
                childLeft: _getNodeHash(oldLeaf),
                childRight: _getNodeHash(newLeaf),
                index: 0,
                value: 0
            });
        } else {
            newNodeMiddle = Node({
                nodeType: NodeType.MIDDLE,
                childLeft: _getNodeHash(newLeaf),
                childRight: _getNodeHash(oldLeaf),
                index: 0,
                value: 0
            });
>>>>>>> c9b44005
        }

        _addNode(self, newLeaf);
        return _addNode(self, newNodeMiddle);
    }

<<<<<<< HEAD
    function _addNode(SmtData storage self, Node memory node) internal returns (uint256) {
        uint256 nodeHash = getNodeHash(node);
=======
    function _addNode(SmtData storage self, Node memory node)
        internal
        returns (uint256)
    {
        uint256 nodeHash = _getNodeHash(node);
>>>>>>> c9b44005
        require(
            self.nodes[nodeHash].nodeType == NodeType.EMPTY,
            "Node already exists with the same index and value"
        );
        // We do not store empty nodes so can check if an entry exists
        self.nodes[nodeHash] = node;
        return nodeHash;
    }

    function _getNodeHash(Node memory node) internal view returns (uint256) {
        uint256 nodeHash;
        if (node.nodeType == NodeType.LEAF) {
            uint256[3] memory params = [node.index, node.value, uint256(1)];
            nodeHash = PoseidonUnit3L.poseidon(params);
        } else if (node.nodeType == NodeType.MIDDLE) {
            nodeHash = PoseidonUnit2L.poseidon(
                [node.childLeft, node.childRight]
            );
        }
        return nodeHash; // Note: expected to return 0 if NodeType.EMPTY, which is the only option left
    }
}

/// @title A binary search for the sparse merkle tree root history
library BinarySearchSmtRoots {
    /**
     * @dev Enum for the SMT history field selection
     */
    enum SearchType {
        TIMESTAMP,
        BLOCK
    }

    function binarySearchUint256(
        Smt.SmtData storage self,
        uint256 value,
        SearchType searchType
    ) internal view returns (uint256) {
        if (self.rootHistory.length == 0) {
            return 0;
        }

        uint256 min = 0;
        uint256 max = self.rootHistory.length - 1;
        uint256 mid;
        uint256 midRoot;

        while (min <= max) {
            mid = (max + min) / 2;
            midRoot = self.rootHistory[mid];

            uint256 midValue = fieldSelector(self.rootEntries[midRoot], searchType);
            if (midValue == value) {
                while (mid < self.rootHistory.length - 1) {
                    uint256 nextRoot = self.rootHistory[mid + 1];
                    uint256 nextValue = fieldSelector(self.rootEntries[nextRoot], searchType);
                    if (nextValue == value) {
                        mid++;
                        midRoot = nextRoot;
                    } else {
                        return midRoot;
                    }
                }
                return midRoot;
            } else if (value > midValue) {
                min = mid + 1;
            } else if (value < midValue && mid > 0) {
                // mid > 0 is to avoid underflow
                max = mid - 1;
            } else {
                // This means that value < midValue && mid == 0. So we return zero,
                // when search for a value less than the value in the first root
                return 0;
            }
        }

        // The case when the searched value does not exist and we should take the closest smaller value
        // Index in the "max" var points to the root with max value smaller than the searched value
        return self.rootHistory[max];
    }

    function fieldSelector(
        Smt.RootEntry memory rti,
        SearchType st
    ) internal pure returns (uint256) {
        if (st == SearchType.BLOCK) {
            return rti.createdAtBlock;
        } else if (st == SearchType.TIMESTAMP) {
            return rti.createdAtTimestamp;
        } else {
            revert("Invalid search type");
        }
    }
}<|MERGE_RESOLUTION|>--- conflicted
+++ resolved
@@ -126,10 +126,6 @@
      * @param i Index of node
      * @param v Value of node
      */
-<<<<<<< HEAD
-    function add(SmtData storage self, uint256 i, uint256 v) public {
-        Node memory node = Node(NodeType.LEAF, 0, 0, i, v);
-=======
     function add(
         SmtData storage self,
         uint256 i,
@@ -143,7 +139,6 @@
             value: v
         });
 
->>>>>>> c9b44005
         uint256 prevRoot = getRoot(self);
         uint256 newRoot = _addLeaf(self, node, prevRoot, 0);
 
@@ -160,15 +155,11 @@
      * @dev Get SMT root history length
      * @return SMT history length
      */
-<<<<<<< HEAD
-    function getRootHistoryLength(SmtData storage self) public view returns (uint256) {
-=======
     function getRootHistoryLength(SmtData storage self)
         external
         view
         returns (uint256)
     {
->>>>>>> c9b44005
         return self.rootHistory.length;
     }
 
@@ -186,12 +177,6 @@
         uint256[] storage history = self.rootHistory;
 
         require(length > 0, "Length should be greater than 0");
-<<<<<<< HEAD
-        require(length <= SMT_ROOT_HISTORY_RETURN_LIMIT, "History length limit exceeded");
-
-        uint256 endIndex = startIndex + length;
-        require(endIndex <= self.rootHistory.length, "Out of bounds of root history");
-=======
         require(
             length <= SMT_ROOT_HISTORY_RETURN_LIMIT,
             "History length limit exceeded"
@@ -203,7 +188,6 @@
             : history.length;
 
         RootInfo[] memory result = new RootInfo[](endIndex - startIndex);
->>>>>>> c9b44005
 
         for (uint256 i = startIndex; i < endIndex; i++) {
             result[i - startIndex] = getRootInfo(self, history[i]);
@@ -211,26 +195,16 @@
         return result;
     }
 
-<<<<<<< HEAD
-    function getNodeHash(Node memory node) internal view returns (uint256) {
-        uint256 nodeHash;
-        if (node.nodeType == NodeType.LEAF) {
-            uint256[3] memory params = [node.index, node.value, uint256(1)];
-            nodeHash = PoseidonUnit3L.poseidon(params);
-        } else if (node.nodeType == NodeType.MIDDLE) {
-            nodeHash = PoseidonUnit2L.poseidon([node.childLeft, node.childRight]);
-        }
-        return nodeHash; // Note: expected to return 0 if NodeType.EMPTY, which is the only option left
-    }
-
-=======
->>>>>>> c9b44005
     /**
      * @dev Get the SMT node by hash
      * @param nodeHash Hash of a node
      * @return A node struct
      */
-    function getNode(SmtData storage self, uint256 nodeHash) public view returns (Node memory) {
+    function getNode(SmtData storage self, uint256 nodeHash)
+        public
+        view
+        returns (Node memory)
+    {
         return self.nodes[nodeHash];
     }
 
@@ -239,15 +213,11 @@
      * @param index Node index
      * @return Proof struct
      */
-<<<<<<< HEAD
-    function getProof(SmtData storage self, uint256 index) public view returns (Proof memory) {
-=======
     function getProof(SmtData storage self, uint256 index)
         external
         view
         returns (Proof memory)
     {
->>>>>>> c9b44005
         return getProofByRoot(self, index, getRoot(self));
     }
 
@@ -261,12 +231,6 @@
         SmtData storage self,
         uint256 index,
         uint256 historicalRoot
-<<<<<<< HEAD
-    ) public view onlyExistingRoot(self, historicalRoot) returns (Proof memory) {
-        Proof memory proof;
-        proof.root = historicalRoot;
-        proof.index = index;
-=======
     )
         public
         view
@@ -289,7 +253,6 @@
             auxIndex:0,
             auxValue: 0
         });
->>>>>>> c9b44005
 
         uint256 nextNodeHash = historicalRoot;
         Node memory node;
@@ -362,7 +325,10 @@
     }
 
     function getRoot(SmtData storage self) public view returns (uint256) {
-        return self.rootHistory.length > 0 ? self.rootHistory[self.rootHistory.length - 1] : 0;
+        return
+            self.rootHistory.length > 0
+                ? self.rootHistory[self.rootHistory.length - 1]
+                : 0;
     }
 
     /**
@@ -370,10 +336,11 @@
      * @param timestamp timestamp
      * return RootInfo struct
      */
-    function getRootInfoByTime(
-        SmtData storage self,
-        uint256 timestamp
-    ) public view returns (RootInfo memory) {
+    function getRootInfoByTime(SmtData storage self, uint256 timestamp)
+        public
+        view
+        returns (RootInfo memory)
+    {
         require(timestamp <= block.timestamp, "errNoFutureAllowed");
 
         uint256 root = self.binarySearchUint256(
@@ -389,13 +356,17 @@
      * @param blockN block number
      * return RootInfo struct
      */
-    function getRootInfoByBlock(
-        SmtData storage self,
-        uint256 blockN
-    ) public view returns (RootInfo memory) {
+    function getRootInfoByBlock(SmtData storage self, uint256 blockN)
+        public
+        view
+        returns (RootInfo memory)
+    {
         require(blockN <= block.number, "errNoFutureAllowed");
 
-        uint256 root = self.binarySearchUint256(blockN, BinarySearchSmtRoots.SearchType.BLOCK);
+        uint256 root = self.binarySearchUint256(
+            blockN,
+            BinarySearchSmtRoots.SearchType.BLOCK
+        );
 
         return getRootInfo(self, root);
     }
@@ -405,21 +376,6 @@
      * @param root root
      * return RootInfo struct
      */
-<<<<<<< HEAD
-    function getRootInfo(
-        SmtData storage self,
-        uint256 root
-    ) public view onlyExistingRoot(self, root) returns (RootInfo memory) {
-        RootInfo memory rootInfo;
-        rootInfo.createdAtTimestamp = self.rootEntries[root].createdAtTimestamp;
-        rootInfo.createdAtBlock = self.rootEntries[root].createdAtBlock;
-        rootInfo.replacedByRoot = self.rootEntries[root].replacedByRoot;
-        rootInfo.replacedAtBlock = self.rootEntries[rootInfo.replacedByRoot].createdAtBlock;
-        rootInfo.replacedAtTimestamp = self.rootEntries[rootInfo.replacedByRoot].createdAtTimestamp;
-        rootInfo.root = root;
-
-        return rootInfo;
-=======
     function getRootInfo(SmtData storage self, uint256 root)
         public
         view
@@ -439,7 +395,6 @@
                 createdAtBlock: re.createdAtBlock,
                 replacedAtBlock: nre.createdAtBlock
             });
->>>>>>> c9b44005
     }
 
     /**
@@ -447,7 +402,11 @@
      * @param root root
      * return true if root exists
      */
-    function rootExists(SmtData storage self, uint256 root) public view returns (bool) {
+    function rootExists(SmtData storage self, uint256 root)
+        public
+        view
+        returns (bool)
+    {
         return self.rootEntries[root].createdAtTimestamp > 0;
     }
 
@@ -470,27 +429,16 @@
         } else if (node.nodeType == NodeType.LEAF) {
             leafHash = node.index == newLeaf.index
                 ? _addNode(self, newLeaf)
-<<<<<<< HEAD
-                : _pushLeaf(self, newLeaf, node, depth, newLeaf.index, node.index);
-=======
                 : _pushLeaf(
                     self,
                     newLeaf,
                     node,
                     depth
                 );
->>>>>>> c9b44005
         } else if (node.nodeType == NodeType.MIDDLE) {
             Node memory newNodeMiddle;
 
             if ((newLeaf.index >> depth) & 1 == 1) {
-<<<<<<< HEAD
-                nextNodeHash = _addLeaf(self, newLeaf, node.childRight, depth + 1);
-                newNodeMiddle = Node(NodeType.MIDDLE, node.childLeft, nextNodeHash, 0, 0);
-            } else {
-                nextNodeHash = _addLeaf(self, newLeaf, node.childLeft, depth + 1);
-                newNodeMiddle = Node(NodeType.MIDDLE, nextNodeHash, node.childRight, 0, 0);
-=======
                 nextNodeHash = _addLeaf(
                     self,
                     newLeaf,
@@ -520,7 +468,6 @@
                     index: 0,
                     value: 0
                 });
->>>>>>> c9b44005
             }
 
             leafHash = _addNode(self, newNodeMiddle);
@@ -564,12 +511,6 @@
             return _addNode(self, newNodeMiddle);
         }
 
-<<<<<<< HEAD
-        if ((pathNewLeaf >> depth) & 1 == 1) {
-            newNodeMiddle = Node(NodeType.MIDDLE, getNodeHash(oldLeaf), getNodeHash(newLeaf), 0, 0);
-        } else {
-            newNodeMiddle = Node(NodeType.MIDDLE, getNodeHash(newLeaf), getNodeHash(oldLeaf), 0, 0);
-=======
         if (newLeafBitAtDepth) {
             newNodeMiddle = Node({
                 nodeType: NodeType.MIDDLE,
@@ -586,23 +527,17 @@
                 index: 0,
                 value: 0
             });
->>>>>>> c9b44005
         }
 
         _addNode(self, newLeaf);
         return _addNode(self, newNodeMiddle);
     }
 
-<<<<<<< HEAD
-    function _addNode(SmtData storage self, Node memory node) internal returns (uint256) {
-        uint256 nodeHash = getNodeHash(node);
-=======
     function _addNode(SmtData storage self, Node memory node)
         internal
         returns (uint256)
     {
         uint256 nodeHash = _getNodeHash(node);
->>>>>>> c9b44005
         require(
             self.nodes[nodeHash].nodeType == NodeType.EMPTY,
             "Node already exists with the same index and value"
@@ -654,11 +589,17 @@
             mid = (max + min) / 2;
             midRoot = self.rootHistory[mid];
 
-            uint256 midValue = fieldSelector(self.rootEntries[midRoot], searchType);
+            uint256 midValue = fieldSelector(
+                self.rootEntries[midRoot],
+                searchType
+            );
             if (midValue == value) {
                 while (mid < self.rootHistory.length - 1) {
                     uint256 nextRoot = self.rootHistory[mid + 1];
-                    uint256 nextValue = fieldSelector(self.rootEntries[nextRoot], searchType);
+                    uint256 nextValue = fieldSelector(
+                        self.rootEntries[nextRoot],
+                        searchType
+                    );
                     if (nextValue == value) {
                         mid++;
                         midRoot = nextRoot;
@@ -684,10 +625,11 @@
         return self.rootHistory[max];
     }
 
-    function fieldSelector(
-        Smt.RootEntry memory rti,
-        SearchType st
-    ) internal pure returns (uint256) {
+    function fieldSelector(Smt.RootEntry memory rti, SearchType st)
+        internal
+        pure
+        returns (uint256)
+    {
         if (st == SearchType.BLOCK) {
             return rti.createdAtBlock;
         } else if (st == SearchType.TIMESTAMP) {
