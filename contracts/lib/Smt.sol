// SPDX-License-Identifier: GPL-3.0
<<<<<<< HEAD
pragma solidity 0.8.15;
=======
pragma solidity 0.8.16;
>>>>>>> e1d15bb1

import "./Poseidon.sol";

/// @title A sparse merkle tree implementation, which keeps tree history.
// Note that this SMT implementation does not allow for duplicated roots in the history,
// which may be a critical restriction for some projects
library Smt {
    /**
     * @dev Max return array length for SMT root history requests
     */
    uint256 public constant SMT_ROOT_HISTORY_RETURN_LIMIT = 1000;

    /**
     * @dev Max depth hard cap for SMT
     * We can't use depth > 256 because of bits number limitation in the uint256 data type.
     */
    uint256 public constant MAX_DEPTH_HARD_CAP = 256;

    /**
     * @dev Enum of SMT node types
     */
    enum NodeType {
        EMPTY,
        LEAF,
        MIDDLE
    }

    /**
     * @dev Sparse Merkle Tree data
     * Note that we count the SMT depth starting from 0, which is the root level.
     *
     * For example, the following tree has a maxDepth = 2:
     *
     *     O      <- root level (depth = 0)
     *    / \
     *   O   O    <- depth = 1
     *  / \ / \
     * O  O O  O  <- depth = 2
     */
    struct SmtData {
        mapping(uint256 => Node) nodes;
        uint256[] rootHistory;
        mapping(uint256 => RootEntry) rootEntries;
        uint256 maxDepth;
        // This empty reserved space is put in place to allow future versions
        // of the SMT library to add new SmtData struct fields without shifting down
        // storage of upgradable contracts that use this struct as a state variable
        // (see https://docs.openzeppelin.com/upgrades-plugins/1.x/writing-upgradeable#storage-gaps)
        uint256[49] __gap;
    }

    /**
     * @dev Struct of the node proof in the SMT
     */
    struct Proof {
        uint256 root;
        bool existence;
        uint256[] siblings;
        uint256 index;
        uint256 value;
        bool auxExistence;
        uint256 auxIndex;
        uint256 auxValue;
    }

    /**
     * @dev Struct for public interfaces to represent SMT root info.
     * @param root This SMT root.
     * @param replacedByRoot A root, which replaced this root.
     * @param createdAtTimestamp A time, when the root was saved to blockchain.
     * @param replacedAtTimestamp A time, when the root was replaced by the next root in blockchain.
     * @param createdAtBlock A number of block, when the root was saved to blockchain.
     * @param replacedAtBlock A number of block, when the root was replaced by the next root in blockchain.
     */
    struct RootInfo {
        uint256 root;
        uint256 replacedByRoot;
        uint256 createdAtTimestamp;
        uint256 replacedAtTimestamp;
        uint256 createdAtBlock;
        uint256 replacedAtBlock;
    }

    /**
     * @dev Struct for SMT root internal storage representation.
     * @param replacedByRoot A root, which replaced this root.
     * @param createdAtTimestamp A time, when the root was saved to blockchain.
     * @param createdAtBlock A number of block, when the root was saved to blockchain.
     */
    struct RootEntry {
        uint256 replacedByRoot;
        uint256 createdAtTimestamp;
        uint256 createdAtBlock;
    }

    /**
     * @dev Struct SMT node.
     * @param NodeType type of node.
     * @param childLeft left child of node.
     * @param childRight right child of node.
     * @param Index index of node.
     * @param Value value of node.
     */
    struct Node {
        NodeType nodeType;
        uint256 childLeft;
        uint256 childRight;
        uint256 index;
        uint256 value;
    }

    using BinarySearchSmtRoots for SmtData;

    /**
     * @dev Reverts if root does not exist in SMT roots history.
     * @param self SMT data.
     * @param root SMT root.
     */
    modifier onlyExistingRoot(SmtData storage self, uint256 root) {
        require(rootExists(self, root), "Root does not exist");
        _;
    }

    /**
     * @dev Add a node to the SMT
     * @param i Index of node
     * @param v Value of node
     */
<<<<<<< HEAD
    function add(
        SmtData storage self,
        uint256 i,
        uint256 v
    ) external {
=======
    function add(SmtData storage self, uint256 i, uint256 v) external {
>>>>>>> e1d15bb1
        Node memory node = Node({
            nodeType: NodeType.LEAF,
            childLeft: 0,
            childRight: 0,
            index: i,
            value: v
        });

        uint256 prevRoot = getRoot(self);
        uint256 newRoot = _addLeaf(self, node, prevRoot, 0);

        self.rootHistory.push(newRoot);

        self.rootEntries[newRoot].createdAtTimestamp = block.timestamp;
        self.rootEntries[newRoot].createdAtBlock = block.number;
        if (prevRoot != 0) {
            self.rootEntries[prevRoot].replacedByRoot = newRoot;
        }
    }

    /**
     * @dev Get SMT root history length
     * @return SMT history length
     */
<<<<<<< HEAD
    function getRootHistoryLength(SmtData storage self)
        external
        view
        returns (uint256)
    {
=======
    function getRootHistoryLength(SmtData storage self) external view returns (uint256) {
>>>>>>> e1d15bb1
        return self.rootHistory.length;
    }

    /**
     * @dev Get SMT root history
     * @param startIndex start index of history
     * @param length history length
     * @return array of RootInfo structs
     */
    function getRootHistory(
        SmtData storage self,
        uint256 startIndex,
        uint256 length
    ) external view returns (RootInfo[] memory) {
        uint256[] storage history = self.rootHistory;

        require(length > 0, "Length should be greater than 0");
<<<<<<< HEAD
        require(
            length <= SMT_ROOT_HISTORY_RETURN_LIMIT,
            "History length limit exceeded"
        );
=======
        require(length <= SMT_ROOT_HISTORY_RETURN_LIMIT, "History length limit exceeded");
>>>>>>> e1d15bb1
        require(startIndex < history.length, "Start index out of bounds");

        uint256 endIndex = startIndex + length < history.length
            ? startIndex + length
            : history.length;

        RootInfo[] memory result = new RootInfo[](endIndex - startIndex);

        for (uint256 i = startIndex; i < endIndex; i++) {
            result[i - startIndex] = getRootInfo(self, history[i]);
        }
        return result;
    }

    /**
     * @dev Get the SMT node by hash
     * @param nodeHash Hash of a node
     * @return A node struct
     */
    function getNode(SmtData storage self, uint256 nodeHash) public view returns (Node memory) {
        return self.nodes[nodeHash];
    }

    /**
     * @dev Get the proof if a node with specific index exists or not exists in the SMT
     * @param index Node index
     * @return Proof struct
     */
<<<<<<< HEAD
    function getProof(SmtData storage self, uint256 index)
        external
        view
        returns (Proof memory)
    {
=======
    function getProof(SmtData storage self, uint256 index) external view returns (Proof memory) {
>>>>>>> e1d15bb1
        return getProofByRoot(self, index, getRoot(self));
    }

    /**
     * @dev Get the proof if a node with specific index exists or not exists in the SMT for some historical tree state
     * @param index Node index
     * @param historicalRoot Historical SMT roof to get proof for
     * @return Proof struct
     */
    function getProofByRoot(
        SmtData storage self,
        uint256 index,
        uint256 historicalRoot
<<<<<<< HEAD
    )
        public
        view
        onlyExistingRoot(self, historicalRoot)
        returns (Proof memory)
    {
        uint256[] memory siblings = new uint256[](self.maxDepth);
        // Solidity does not guarantee that memory vars are zeroed out
        for (uint256 i = 0; i < self.maxDepth; i++) {
=======
    ) public view onlyExistingRoot(self, historicalRoot) returns (Proof memory) {
        // slither-disable-next-line uninitialized-local
        uint256[MAX_SMT_DEPTH] memory siblings;
        // Solidity does not guarantee that memory vars are zeroed out
        for (uint256 i = 0; i < MAX_SMT_DEPTH; i++) {
>>>>>>> e1d15bb1
            siblings[i] = 0;
        }

        Proof memory proof = Proof({
            root: historicalRoot,
            existence: false,
            siblings: siblings,
            index: index,
            value: 0,
            auxExistence: false,
<<<<<<< HEAD
            auxIndex:0,
=======
            auxIndex: 0,
>>>>>>> e1d15bb1
            auxValue: 0
        });

        uint256 nextNodeHash = historicalRoot;
        Node memory node;

        for (uint256 i = 0; i <= self.maxDepth; i++) {
            node = getNode(self, nextNodeHash);
            if (node.nodeType == NodeType.EMPTY) {
                break;
            } else if (node.nodeType == NodeType.LEAF) {
                if (node.index == proof.index) {
                    proof.existence = true;
                    proof.value = node.value;
                    break;
                } else {
                    proof.auxExistence = true;
                    proof.auxIndex = node.index;
                    proof.auxValue = node.value;
                    proof.value = node.value;
                    break;
                }
            } else if (node.nodeType == NodeType.MIDDLE) {
                if ((proof.index >> i) & 1 == 1) {
                    nextNodeHash = node.childRight;
                    proof.siblings[i] = node.childLeft;
                } else {
                    nextNodeHash = node.childLeft;
                    proof.siblings[i] = node.childRight;
                }
            } else {
                revert("Invalid node type");
            }
        }
        return proof;
    }

    /**
     * @dev Get the proof if a node with specific index exists or not exists in the SMT for some historical timestamp
     * @param index Node index
     * @param timestamp The nearest timestamp to get proof for
     * @return Proof struct
     */
    function getProofByTime(
        SmtData storage self,
        uint256 index,
        uint256 timestamp
    ) public view returns (Proof memory) {
        RootInfo memory rootInfo = getRootInfoByTime(self, timestamp);

        require(rootInfo.root != 0, "historical root not found");

        return getProofByRoot(self, index, rootInfo.root);
    }

    /**
     * @dev Get the proof if a node with specific index exists or not exists in the SMT for some historical block number
     * @param index Node index
     * @param blockNumber The nearest block number to get proof for
     * @return Proof struct
     */
    function getProofByBlock(
        SmtData storage self,
        uint256 index,
        uint256 blockNumber
    ) external view returns (Proof memory) {
        RootInfo memory rootInfo = getRootInfoByBlock(self, blockNumber);

        require(rootInfo.root != 0, "historical root not found");

        return getProofByRoot(self, index, rootInfo.root);
    }

    function getRoot(SmtData storage self) public view returns (uint256) {
        return self.rootHistory.length > 0 ? self.rootHistory[self.rootHistory.length - 1] : 0;
    }

    /**
     * @dev Binary search by timestamp
     * @param timestamp timestamp
     * return RootInfo struct
     */
    function getRootInfoByTime(
        SmtData storage self,
        uint256 timestamp
    ) public view returns (RootInfo memory) {
        require(timestamp <= block.timestamp, "errNoFutureAllowed");

        uint256 root = self.binarySearchUint256(
            timestamp,
            BinarySearchSmtRoots.SearchType.TIMESTAMP
        );

        return getRootInfo(self, root);
    }

    /**
     * @dev Binary search by block number
     * @param blockN block number
     * return RootInfo struct
     */
    function getRootInfoByBlock(
        SmtData storage self,
        uint256 blockN
    ) public view returns (RootInfo memory) {
        require(blockN <= block.number, "errNoFutureAllowed");

        uint256 root = self.binarySearchUint256(blockN, BinarySearchSmtRoots.SearchType.BLOCK);

        return getRootInfo(self, root);
    }

    /**
     * @dev Returns root info by root
     * @param root root
     * return RootInfo struct
     */
<<<<<<< HEAD
    function getRootInfo(SmtData storage self, uint256 root)
        public
        view
        onlyExistingRoot(self, root)
        returns (RootInfo memory)
    {
=======
    function getRootInfo(
        SmtData storage self,
        uint256 root
    ) public view onlyExistingRoot(self, root) returns (RootInfo memory) {
>>>>>>> e1d15bb1
        RootEntry storage re = self.rootEntries[root];
        uint256 nextRoot = self.rootEntries[root].replacedByRoot;
        RootEntry storage nre = self.rootEntries[nextRoot];

        return
            RootInfo({
                root: root,
                replacedByRoot: nextRoot,
                createdAtTimestamp: re.createdAtTimestamp,
                replacedAtTimestamp: nre.createdAtTimestamp,
                createdAtBlock: re.createdAtBlock,
                replacedAtBlock: nre.createdAtBlock
            });
    }

    /**
     * @dev Checks if root exists
     * @param root root
     * return true if root exists
     */
    function rootExists(SmtData storage self, uint256 root) public view returns (bool) {
        return self.rootEntries[root].createdAtTimestamp > 0;
    }

    /**
     * @dev Sets max depth of the SMT
     * @param maxDepth max depth
     */
    function setMaxDepth(SmtData storage self, uint256 maxDepth) public {
        require(maxDepth > 0, "Max depth must be greater than zero");
        require(maxDepth > self.maxDepth, "Max depth can only be increased");
        require(maxDepth <= MAX_DEPTH_HARD_CAP, "Max depth is too big");
        self.maxDepth = maxDepth;
    }

    /**
     * @dev Gets max depth of the SMT
     * return max depth
     */
    function getMaxDepth(SmtData storage self) public view returns (uint256) {
        return self.maxDepth;
    }

    function _addLeaf(
        SmtData storage self,
        Node memory newLeaf,
        uint256 nodeHash,
        uint256 depth
    ) internal returns (uint256) {
        if (depth > self.maxDepth) {
            revert("Max depth reached");
        }

        Node memory node = self.nodes[nodeHash];
        uint256 nextNodeHash;
        uint256 leafHash = 0;

        if (node.nodeType == NodeType.EMPTY) {
            leafHash = _addNode(self, newLeaf);
        } else if (node.nodeType == NodeType.LEAF) {
            leafHash = node.index == newLeaf.index
                ? _addNode(self, newLeaf)
<<<<<<< HEAD
                : _pushLeaf(
                    self,
                    newLeaf,
                    node,
                    depth
                );
=======
                : _pushLeaf(self, newLeaf, node, depth);
>>>>>>> e1d15bb1
        } else if (node.nodeType == NodeType.MIDDLE) {
            Node memory newNodeMiddle;

            if ((newLeaf.index >> depth) & 1 == 1) {
<<<<<<< HEAD
                nextNodeHash = _addLeaf(
                    self,
                    newLeaf,
                    node.childRight,
                    depth + 1
                );
=======
                nextNodeHash = _addLeaf(self, newLeaf, node.childRight, depth + 1);
>>>>>>> e1d15bb1

                newNodeMiddle = Node({
                    nodeType: NodeType.MIDDLE,
                    childLeft: node.childLeft,
                    childRight: nextNodeHash,
                    index: 0,
                    value: 0
                });
            } else {
<<<<<<< HEAD
                nextNodeHash = _addLeaf(
                    self,
                    newLeaf,
                    node.childLeft,
                    depth + 1
                );
=======
                nextNodeHash = _addLeaf(self, newLeaf, node.childLeft, depth + 1);
>>>>>>> e1d15bb1

                newNodeMiddle = Node({
                    nodeType: NodeType.MIDDLE,
                    childLeft: nextNodeHash,
                    childRight: node.childRight,
                    index: 0,
                    value: 0
                });
            }

            leafHash = _addNode(self, newNodeMiddle);
        }

        return leafHash;
    }

    function _pushLeaf(
        SmtData storage self,
        Node memory newLeaf,
        Node memory oldLeaf,
        uint256 depth
    ) internal returns (uint256) {
        // no reason to continue if we are at max possible depth
        // as, anyway, we exceed the depth going down the tree
        if (depth >= self.maxDepth) {
            revert("Max depth reached");
        }

        Node memory newNodeMiddle;
        bool newLeafBitAtDepth = (newLeaf.index >> depth) & 1 == 1;
        bool oldLeafBitAtDepth = (oldLeaf.index >> depth) & 1 == 1;

        // Check if we need to go deeper if diverge at the depth's bit
        if (newLeafBitAtDepth == oldLeafBitAtDepth) {
<<<<<<< HEAD
            uint256 nextNodeHash = _pushLeaf(
                self,
                newLeaf,
                oldLeaf,
                depth + 1
            );
=======
            uint256 nextNodeHash = _pushLeaf(self, newLeaf, oldLeaf, depth + 1);
>>>>>>> e1d15bb1

            if (newLeafBitAtDepth) {
                // go right
                newNodeMiddle = Node(NodeType.MIDDLE, 0, nextNodeHash, 0, 0);
            } else {
                // go left
                newNodeMiddle = Node(NodeType.MIDDLE, nextNodeHash, 0, 0, 0);
            }
            return _addNode(self, newNodeMiddle);
        }

        if (newLeafBitAtDepth) {
            newNodeMiddle = Node({
                nodeType: NodeType.MIDDLE,
                childLeft: _getNodeHash(oldLeaf),
                childRight: _getNodeHash(newLeaf),
                index: 0,
                value: 0
            });
        } else {
            newNodeMiddle = Node({
                nodeType: NodeType.MIDDLE,
                childLeft: _getNodeHash(newLeaf),
                childRight: _getNodeHash(oldLeaf),
                index: 0,
                value: 0
            });
        }

        _addNode(self, newLeaf);
        return _addNode(self, newNodeMiddle);
    }

<<<<<<< HEAD
    function _addNode(SmtData storage self, Node memory node)
        internal
        returns (uint256)
    {
=======
    function _addNode(SmtData storage self, Node memory node) internal returns (uint256) {
>>>>>>> e1d15bb1
        uint256 nodeHash = _getNodeHash(node);
        require(
            self.nodes[nodeHash].nodeType == NodeType.EMPTY,
            "Node already exists with the same index and value"
        );
        // We do not store empty nodes so can check if an entry exists
        self.nodes[nodeHash] = node;
        return nodeHash;
    }

    function _getNodeHash(Node memory node) internal view returns (uint256) {
<<<<<<< HEAD
        uint256 nodeHash;
=======
        uint256 nodeHash = 0;
>>>>>>> e1d15bb1
        if (node.nodeType == NodeType.LEAF) {
            uint256[3] memory params = [node.index, node.value, uint256(1)];
            nodeHash = PoseidonUnit3L.poseidon(params);
        } else if (node.nodeType == NodeType.MIDDLE) {
<<<<<<< HEAD
            nodeHash = PoseidonUnit2L.poseidon(
                [node.childLeft, node.childRight]
            );
=======
            nodeHash = PoseidonUnit2L.poseidon([node.childLeft, node.childRight]);
>>>>>>> e1d15bb1
        }
        return nodeHash; // Note: expected to return 0 if NodeType.EMPTY, which is the only option left
    }
}

/// @title A binary search for the sparse merkle tree root history
library BinarySearchSmtRoots {
    /**
     * @dev Enum for the SMT history field selection
     */
    enum SearchType {
        TIMESTAMP,
        BLOCK
    }

    function binarySearchUint256(
        Smt.SmtData storage self,
        uint256 value,
        SearchType searchType
    ) internal view returns (uint256) {
        if (self.rootHistory.length == 0) {
            return 0;
        }

        uint256 min = 0;
        uint256 max = self.rootHistory.length - 1;
        uint256 mid;
        uint256 midRoot;

        while (min <= max) {
            mid = (max + min) / 2;
            midRoot = self.rootHistory[mid];

            uint256 midValue = fieldSelector(self.rootEntries[midRoot], searchType);
            if (midValue == value) {
                while (mid < self.rootHistory.length - 1) {
                    uint256 nextRoot = self.rootHistory[mid + 1];
                    uint256 nextValue = fieldSelector(self.rootEntries[nextRoot], searchType);
                    if (nextValue == value) {
                        mid++;
                        midRoot = nextRoot;
                    } else {
                        return midRoot;
                    }
                }
                return midRoot;
            } else if (value > midValue) {
                min = mid + 1;
            } else if (value < midValue && mid > 0) {
                // mid > 0 is to avoid underflow
                max = mid - 1;
            } else {
                // This means that value < midValue && mid == 0. So we return zero,
                // when search for a value less than the value in the first root
                return 0;
            }
        }

        // The case when the searched value does not exist and we should take the closest smaller value
        // Index in the "max" var points to the root with max value smaller than the searched value
        return self.rootHistory[max];
    }

    function fieldSelector(
        Smt.RootEntry memory rti,
        SearchType st
    ) internal pure returns (uint256) {
        if (st == SearchType.BLOCK) {
            return rti.createdAtBlock;
        } else if (st == SearchType.TIMESTAMP) {
            return rti.createdAtTimestamp;
        } else {
            revert("Invalid search type");
        }
    }
}<|MERGE_RESOLUTION|>--- conflicted
+++ resolved
@@ -1,9 +1,5 @@
 // SPDX-License-Identifier: GPL-3.0
-<<<<<<< HEAD
-pragma solidity 0.8.15;
-=======
 pragma solidity 0.8.16;
->>>>>>> e1d15bb1
 
 import "./Poseidon.sol";
 
@@ -132,15 +128,11 @@
      * @param i Index of node
      * @param v Value of node
      */
-<<<<<<< HEAD
     function add(
         SmtData storage self,
         uint256 i,
         uint256 v
     ) external {
-=======
-    function add(SmtData storage self, uint256 i, uint256 v) external {
->>>>>>> e1d15bb1
         Node memory node = Node({
             nodeType: NodeType.LEAF,
             childLeft: 0,
@@ -165,15 +157,11 @@
      * @dev Get SMT root history length
      * @return SMT history length
      */
-<<<<<<< HEAD
     function getRootHistoryLength(SmtData storage self)
         external
         view
         returns (uint256)
     {
-=======
-    function getRootHistoryLength(SmtData storage self) external view returns (uint256) {
->>>>>>> e1d15bb1
         return self.rootHistory.length;
     }
 
@@ -191,14 +179,7 @@
         uint256[] storage history = self.rootHistory;
 
         require(length > 0, "Length should be greater than 0");
-<<<<<<< HEAD
-        require(
-            length <= SMT_ROOT_HISTORY_RETURN_LIMIT,
-            "History length limit exceeded"
-        );
-=======
         require(length <= SMT_ROOT_HISTORY_RETURN_LIMIT, "History length limit exceeded");
->>>>>>> e1d15bb1
         require(startIndex < history.length, "Start index out of bounds");
 
         uint256 endIndex = startIndex + length < history.length
@@ -227,15 +208,7 @@
      * @param index Node index
      * @return Proof struct
      */
-<<<<<<< HEAD
-    function getProof(SmtData storage self, uint256 index)
-        external
-        view
-        returns (Proof memory)
-    {
-=======
     function getProof(SmtData storage self, uint256 index) external view returns (Proof memory) {
->>>>>>> e1d15bb1
         return getProofByRoot(self, index, getRoot(self));
     }
 
@@ -249,7 +222,6 @@
         SmtData storage self,
         uint256 index,
         uint256 historicalRoot
-<<<<<<< HEAD
     )
         public
         view
@@ -259,13 +231,6 @@
         uint256[] memory siblings = new uint256[](self.maxDepth);
         // Solidity does not guarantee that memory vars are zeroed out
         for (uint256 i = 0; i < self.maxDepth; i++) {
-=======
-    ) public view onlyExistingRoot(self, historicalRoot) returns (Proof memory) {
-        // slither-disable-next-line uninitialized-local
-        uint256[MAX_SMT_DEPTH] memory siblings;
-        // Solidity does not guarantee that memory vars are zeroed out
-        for (uint256 i = 0; i < MAX_SMT_DEPTH; i++) {
->>>>>>> e1d15bb1
             siblings[i] = 0;
         }
 
@@ -276,11 +241,7 @@
             index: index,
             value: 0,
             auxExistence: false,
-<<<<<<< HEAD
             auxIndex:0,
-=======
-            auxIndex: 0,
->>>>>>> e1d15bb1
             auxValue: 0
         });
 
@@ -398,19 +359,10 @@
      * @param root root
      * return RootInfo struct
      */
-<<<<<<< HEAD
-    function getRootInfo(SmtData storage self, uint256 root)
-        public
-        view
-        onlyExistingRoot(self, root)
-        returns (RootInfo memory)
-    {
-=======
     function getRootInfo(
         SmtData storage self,
         uint256 root
     ) public view onlyExistingRoot(self, root) returns (RootInfo memory) {
->>>>>>> e1d15bb1
         RootEntry storage re = self.rootEntries[root];
         uint256 nextRoot = self.rootEntries[root].replacedByRoot;
         RootEntry storage nre = self.rootEntries[nextRoot];
@@ -473,30 +425,12 @@
         } else if (node.nodeType == NodeType.LEAF) {
             leafHash = node.index == newLeaf.index
                 ? _addNode(self, newLeaf)
-<<<<<<< HEAD
-                : _pushLeaf(
-                    self,
-                    newLeaf,
-                    node,
-                    depth
-                );
-=======
                 : _pushLeaf(self, newLeaf, node, depth);
->>>>>>> e1d15bb1
         } else if (node.nodeType == NodeType.MIDDLE) {
             Node memory newNodeMiddle;
 
             if ((newLeaf.index >> depth) & 1 == 1) {
-<<<<<<< HEAD
-                nextNodeHash = _addLeaf(
-                    self,
-                    newLeaf,
-                    node.childRight,
-                    depth + 1
-                );
-=======
                 nextNodeHash = _addLeaf(self, newLeaf, node.childRight, depth + 1);
->>>>>>> e1d15bb1
 
                 newNodeMiddle = Node({
                     nodeType: NodeType.MIDDLE,
@@ -506,16 +440,7 @@
                     value: 0
                 });
             } else {
-<<<<<<< HEAD
-                nextNodeHash = _addLeaf(
-                    self,
-                    newLeaf,
-                    node.childLeft,
-                    depth + 1
-                );
-=======
                 nextNodeHash = _addLeaf(self, newLeaf, node.childLeft, depth + 1);
->>>>>>> e1d15bb1
 
                 newNodeMiddle = Node({
                     nodeType: NodeType.MIDDLE,
@@ -550,16 +475,7 @@
 
         // Check if we need to go deeper if diverge at the depth's bit
         if (newLeafBitAtDepth == oldLeafBitAtDepth) {
-<<<<<<< HEAD
-            uint256 nextNodeHash = _pushLeaf(
-                self,
-                newLeaf,
-                oldLeaf,
-                depth + 1
-            );
-=======
             uint256 nextNodeHash = _pushLeaf(self, newLeaf, oldLeaf, depth + 1);
->>>>>>> e1d15bb1
 
             if (newLeafBitAtDepth) {
                 // go right
@@ -593,14 +509,7 @@
         return _addNode(self, newNodeMiddle);
     }
 
-<<<<<<< HEAD
-    function _addNode(SmtData storage self, Node memory node)
-        internal
-        returns (uint256)
-    {
-=======
     function _addNode(SmtData storage self, Node memory node) internal returns (uint256) {
->>>>>>> e1d15bb1
         uint256 nodeHash = _getNodeHash(node);
         require(
             self.nodes[nodeHash].nodeType == NodeType.EMPTY,
@@ -612,22 +521,12 @@
     }
 
     function _getNodeHash(Node memory node) internal view returns (uint256) {
-<<<<<<< HEAD
-        uint256 nodeHash;
-=======
         uint256 nodeHash = 0;
->>>>>>> e1d15bb1
         if (node.nodeType == NodeType.LEAF) {
             uint256[3] memory params = [node.index, node.value, uint256(1)];
             nodeHash = PoseidonUnit3L.poseidon(params);
         } else if (node.nodeType == NodeType.MIDDLE) {
-<<<<<<< HEAD
-            nodeHash = PoseidonUnit2L.poseidon(
-                [node.childLeft, node.childRight]
-            );
-=======
             nodeHash = PoseidonUnit2L.poseidon([node.childLeft, node.childRight]);
->>>>>>> e1d15bb1
         }
         return nodeHash; // Note: expected to return 0 if NodeType.EMPTY, which is the only option left
     }
