// SPDX-License-Identifier: GPL-3.0
pragma solidity ^0.8.0;

interface IState {
    /**
     * @dev Struct for public interfaces to represent a state information.
     * @param id identity.
     * @param replacedByState A state, which replaced this state for the identity.
     * @param createdAtTimestamp A time when the state was created.
     * @param replacedAtTimestamp A time when the state was replaced by the next identity state.
     * @param createdAtBlock A block number when the state was created.
     * @param replacedAtBlock A block number when the state was replaced by the next identity state.
     */
    struct StateInfo {
        uint256 id;
        uint256 state;
        uint256 replacedByState;
        uint256 createdAtTimestamp;
        uint256 replacedAtTimestamp;
        uint256 createdAtBlock;
        uint256 replacedAtBlock;
    }
    /**
     * @dev Struct for public interfaces to represent SMT root info.
     * @param root This SMT root.
     * @param replacedByRoot A root, which replaced this root.
     * @param createdAtTimestamp A time, when the root was saved to blockchain.
     * @param replacedAtTimestamp A time, when the root was replaced by the next root in blockchain.
     * @param createdAtBlock A number of block, when the root was saved to blockchain.
     * @param replacedAtBlock A number of block, when the root was replaced by the next root in blockchain.
     */
    struct RootInfo {
        uint256 root;
        uint256 replacedByRoot;
        uint256 createdAtTimestamp;
        uint256 replacedAtTimestamp;
        uint256 createdAtBlock;
        uint256 replacedAtBlock;
    }

<<<<<<< HEAD
    function getTransitionInfo(uint256 state)
        external
        view
        returns (
            uint256,
            uint256,
            uint64,
            uint64,
            uint256,
            uint256
        );

    function transitState(
        uint256 id,
        uint256 oldState,
        uint256 newState,
        bool isOldStateGenesis,
        uint256[2] memory a,
        uint256[2][2] memory b,
        uint256[2] memory c
    ) external;

    function transitStateOnchainIdentity(
        uint256 id,
        uint256 oldState,
        uint256 newState,
        bool isOldStateGenesis
    ) external;
=======
    function getStateInfoById(
        uint256 id
    ) external view returns (StateInfo memory);

    /**
     * @dev Retrieve the specific GIST root information.
     * @param root GIST root
     * @return The GIST root info
     */
    function getGISTRootInfo(
        uint256 root
    ) external view returns (RootInfo memory);

    /**
     * @dev Retrieve state information by state.
     * @param state A state
     * @return The state info
     */
    function getStateInfoByState(
        uint256 state
    ) external view returns (StateInfo memory);
>>>>>>> 0ff3392c
}<|MERGE_RESOLUTION|>--- conflicted
+++ resolved
@@ -1,4 +1,3 @@
-// SPDX-License-Identifier: GPL-3.0
 pragma solidity ^0.8.0;
 
 interface IState {
@@ -38,36 +37,6 @@
         uint256 replacedAtBlock;
     }
 
-<<<<<<< HEAD
-    function getTransitionInfo(uint256 state)
-        external
-        view
-        returns (
-            uint256,
-            uint256,
-            uint64,
-            uint64,
-            uint256,
-            uint256
-        );
-
-    function transitState(
-        uint256 id,
-        uint256 oldState,
-        uint256 newState,
-        bool isOldStateGenesis,
-        uint256[2] memory a,
-        uint256[2][2] memory b,
-        uint256[2] memory c
-    ) external;
-
-    function transitStateOnchainIdentity(
-        uint256 id,
-        uint256 oldState,
-        uint256 newState,
-        bool isOldStateGenesis
-    ) external;
-=======
     function getStateInfoById(
         uint256 id
     ) external view returns (StateInfo memory);
@@ -89,5 +58,4 @@
     function getStateInfoByState(
         uint256 state
     ) external view returns (StateInfo memory);
->>>>>>> 0ff3392c
 }