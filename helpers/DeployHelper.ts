--- conflicted
+++ resolved
@@ -268,7 +268,7 @@
       const { state } = await stateDeployHelper.deployState();
       stateAddress = state.address;
     }
-    
+
     const ValidatorContractVerifierWrapper = await ethers.getContractFactory(
       verifierContractWrapperName
     );
@@ -296,9 +296,6 @@
       state,
     };
   }
-<<<<<<< HEAD
-  async deployGenesisUtilsWrapper(): Promise<GenesisUtilsWrapper> {
-=======
 
   async upgradeValidator(
     validatorAddress: string,
@@ -322,11 +319,8 @@
     };
   }
 
-  async deployGenesisUtilsWrapper(): Promise<{
-    address: string;
-  }> {
-
->>>>>>> 39ebadab
+  async deployGenesisUtilsWrapper(): Promise<{GenesisUtilsWrapper}> {
+
     const GenesisUtilsWrapper = await ethers.getContractFactory(
         "GenesisUtilsWrapper"
     );
