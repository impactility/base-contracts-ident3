--- conflicted
+++ resolved
@@ -69,15 +69,10 @@
     );
 
     this.log("deploying poseidons...");
-<<<<<<< HEAD
-    const [poseidon1Elements, poseidon2Elements, poseidon3Elements, poseidon4Elements] =
-      await deployPoseidons(owner, [1, 2, 3, 4]);
-=======
-    const [poseidon1Elements, poseidon2Elements, poseidon3Elements] = await deployPoseidons(
+    const [poseidon1Elements, poseidon2Elements, poseidon3Elements, poseidon4Elements] = await deployPoseidons(
       owner,
-      [1, 2, 3]
-    );
->>>>>>> 284d96df
+      [1, 2, 3, 4]
+    );
 
     this.log("deploying SmtLib...");
     const smtLib = await this.deploySmtLib(poseidon2Elements.address, poseidon3Elements.address);
