--- conflicted
+++ resolved
@@ -1,6 +1,4 @@
 import { DeployHelper } from "../../helpers/DeployHelper";
-
-;
 import { expect } from "chai";
 
 let guWrpr;
@@ -103,10 +101,10 @@
 ];
 
 before(async () => {
-  guWrpr = await deployGenesisUtilsWrapper();
+  const deployHelper = await DeployHelper.initialize();
+  guWrpr = await deployHelper.deployGenesisUtilsWrapper();
 });
 
-<<<<<<< HEAD
 describe("generate ID from genesis state and idType", function () {
     for (let i = 0; i < testVectors.length; i++) {
       it("testVector: " + i, async () => {
@@ -115,85 +113,6 @@
       });
     }
 });
-=======
-  before(async () => {
-    const deployHelper = await DeployHelper.initialize(null, true);
-    guWrpr = await deployHelper.deployGenesisUtilsWrapper();
-  });
-
-
-  it("check provided IDs in the genesis state", async () => {
-    const expectedResults = [
-      { // (Iden3, NoChain, NoNetwork)
-        id: '0x01000000000000000000000000000000000000000000000000000000131400',
-        genIdState:    '0x13',
-        nonGenIdState: '0x12'
-      },
-      { // (PolygonId, NoChain, NoNetwork)
-        id: '0x02000000000000000000000000000000000000000000000000000000131500',
-        genIdState:    '0x13',
-        nonGenIdState: '0x14'
-      },
-      { // (PolygonId, Polygon, Main)
-        id: '0x02110000000000000000000000000000000000000000000000000000132600',
-        genIdState:    '0x13',
-        nonGenIdState: '0x25'
-      },
-      { // (PolygonId, Polygon, Mumbai)
-        id: '0x02120000000000000000000000000000000000000000000000000000132700',
-        genIdState:    '0x13',
-        nonGenIdState: '0x32'
-      },
-      { 
-        id: '0x0112fe69563748453de004c140c247d5b3eed715e1640bf314b5bfa0109c0d',
-        genIdState:    '0xfe69563748453de004c140c247d5b3eed715e1640bf314b5bfa010',
-        nonGenIdState: '0xfe69563748453de004c140c147d5b3eed715e1640bf314b5bfa010'
-      },
-      {
-        // generated in go-iden3-core
-        id: '0x0112fe69563748453de004c140c247d5b3eed715e1640bf314b5bfa0109c0d',
-        genIdState:    '0x1a2817575efe69563748453de004c140c247d5b3eed715e1640bf314b5bfa010',
-        nonGenIdState: '0x1a2817575efe69563748453de004c140c247d5b3eed715e1640bf314b5bfa011'
-      },
-      {
-        id: '0x0112fe69563748453de004c140c247d5b3eed715e1640bf314b5bfa0109c0d',
-        // only lower 27 bytes are used, so first 5 bytes do not influence the result
-        genIdState:    '0x0000000000fe69563748453de004c140c247d5b3eed715e1640bf314b5bfa010',
-        nonGenIdState: '0x0000000000fe69563748453de004c140c247d5b3eed715e1640bf314b5bfa011'
-      },
-      {
-        id: '0x0112fe69563748453de004c140c247d5b3eed715e1640bf314b5bfa0109c0d',
-        // only lower 27 bytes are used, so first 5 bytes do not influence the result
-        genIdState:    '0xfffffffffffe69563748453de004c140c247d5b3eed715e1640bf314b5bfa010',
-        nonGenIdState: '0xfffffffffffe69563748453de004c140c247d5b3eed715e1640bf314b5bfa011'
-      },
-      {
-        id: '0x0001c3e9254b0becbf3d7b01d0f562e417adb4c13d453544485c013f29d80b',
-        genIdState:    '0xc3e9254b0becbf3d7b01d0f562e417adb4c13d453544485c013f29',
-        nonGenIdState: '0xc3e9254b0becbf3d7b01d1f562e517adb3c13d453544485c013f29'
-      },
-      { 
-        id: '0x011256791df9964673d9965def42a56e49c9b89964b7b4c2c5a897fcbf0a10',
-        genIdState:    '0x56791df9964673d9965def42a56e49c9b89964b7b4c2c5a897fcbf',
-        nonGenIdState: '0x56791df9964673d9965def42a56e49c9b89964b7b4c2c5a897fcaa'
-      },
-      { 
-        id: '0x0000e026bb4afefadf93bd00644ad2139045a95edbf026e67c4f931812000e',
-        genIdState:    '0xe026bb4afefadf93bd00644ad2139045a95edbf026e67c4f931812',
-        nonGenIdState: '0xe126bb4afefadf93bd00644ad2139045a95edbf026e67c4f931812'
-      },
-      { 
-        id: '0x0000d119a5c0b9fe1659620b8a635024d5ed0fed3cc9f5f20403a9ff48e40d',
-        genIdState:    '0xd119a5c0b9fe1659620b8a635024d5ed0fed3cc9f5f20403a9ff48',
-        nonGenIdState: '0xd219a5c0b9fe1669620b8a635024d5ed0fed3cc9f5f20403a9ff49'
-      },
-      { 
-        id: '0x010056791df9964673d9965def42a56e49c9b89964b7b4c2c5a897fcbff80f',
-        genIdState:    '0x56791df9964673d9965def42a56e49c9b89964b7b4c2c5a897fcbf',
-        nonGenIdState: '0x76791df9964673d9965def42a56e49c9b89964b7b4c2c5a897fcbf'
-      },
-    ];
->>>>>>> 6fd5f6d5
 
 describe("check provided IDs in the genesis state", function () {
   for (let i = 0; i < testVectors.length; i++) {
