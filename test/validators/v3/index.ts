import { expect } from "chai";
import { prepareInputs, publishState } from "../../utils/state-utils";
import { DeployHelper } from "../../../helpers/DeployHelper";
import { packV3ValidatorParams } from "../../utils/validator-pack-utils";
import { calculateQueryHash } from "../../utils/query-hash-utils";
import { ethers } from "hardhat";

const tenYears = 315360000;
const testCases: any[] = [
  {
    name: "Validate Genesis User State. Issuer Claim IdenState is in published onchain. Revocation State is published onchain. BJJ Proof",
    stateTransitions: [
      require("../common-data/issuer_from_genesis_state_to_first_transition_v3.json"),
    ],
    proofJson: require("./data/valid_bjj_user_genesis_v3.json"),
    setProofExpiration: tenYears,
  },
  {
    name: "Validation of Sig proof failed",
    stateTransitions: [
      require("../common-data/issuer_from_genesis_state_to_first_transition_v3.json"),
    ],
    proofJson: require("./data/invalid_bjj_user_genesis_v3.json"),
    errorMessage: "Proof is not valid",
    setProofExpiration: tenYears,
  },
  {
    name: "User state is not genesis but latest",
    stateTransitions: [
      require("../common-data/issuer_from_genesis_state_to_first_transition_v3.json"),
      require("../common-data/user_from_genesis_state_to_first_transition_v3"),
    ],

    proofJson: require("./data/valid_bjj_user_first_v3.json"),
    setProofExpiration: tenYears,
  },
  {
    name: "The non-revocation issuer state is latest",
    stateTransitions: [
      require("../common-data/issuer_from_genesis_state_to_first_transition_v3.json"),
      require("../common-data/user_from_genesis_state_to_first_transition_v3"),
      require("../common-data/issuer_from_first_state_to_second_transition_v3"),
    ],
    proofJson: require("./data/valid_bjj_user_first_issuer_second_v3"),
    setProofExpiration: tenYears,
  },
  {
    name: "The non-revocation issuer state is expired",
    stateTransitions: [
      require("../common-data/issuer_from_genesis_state_to_first_transition_v3.json"),
      require("../common-data/user_from_genesis_state_to_first_transition_v3"), //  // proof was generated after this state transition
      require("../common-data/issuer_from_first_state_to_second_transition_v3"),
      require("../common-data/user_from_first_state_to_second_transition_v3"),
    ],
    stateTransitionDelayMs: 2000, // [1....][2....][3....][4....] - each block is 2 seconds long
    proofJson: require("./data/valid_bjj_user_second_issuer_first_v3"),
    setRevStateExpiration: 3, // [1....][2....][3..*.][4....] <-- (*) - marks where the expiration threshold is
    errorMessage: "Non-Revocation state of Issuer expired",
    setProofExpiration: tenYears,
  },
  {
    name: "GIST root expired, Issuer revocation state is not expired",
    stateTransitions: [
      require("../common-data/issuer_from_genesis_state_to_first_transition_v3.json"),
      require("../common-data/user_from_genesis_state_to_first_transition_v3"), // proof was generated after this state transition
      require("../common-data/issuer_from_first_state_to_second_transition_v3"),
      require("../common-data/user_from_first_state_to_second_transition_v3"),
    ],
    proofJson: require("./data/valid_bjj_user_first_v3"),

    stateTransitionDelayMs: 2000, // [1....][2....][3....][4....] - each block is 2 seconds long
    setGISTRootExpiration: 3, // [1....][2....][3..*.][4....] <-- (*) - marks where the expiration threshold is
    errorMessage: "Gist root is expired",
    setProofExpiration: tenYears,
  },
  {
    name: "The generated proof is expired",
    stateTransitions: [
      require("../common-data/issuer_from_genesis_state_to_first_transition_v3.json"),
      require("../common-data/user_from_genesis_state_to_first_transition_v3.json"),
      require("../common-data/issuer_from_first_state_to_second_transition_v3.json"),
    ],
    proofJson: require("./data/valid_bjj_user_first_v3.json"),
    errorMessage: "Generated proof is outdated",
  },
  {
    name: "Validate Genesis User State. Issuer Claim IdenState is in Chain. Revocation State is in Chain",
    stateTransitions: [
      require("../common-data/issuer_from_genesis_state_to_first_transition_v3.json"),
    ],
    proofJson: require("./data/valid_bjj_user_genesis_v3.json"),
    setProofExpiration: tenYears,
    allowedIssuers: [ethers.BigNumber.from(123)],
    errorMessage: "Issuer is not on the Allowed Issuers list",
  },
  {
    name: "Valid BJJ genesis proof with AuthEnabled=0 (eth address in challenge)",
    stateTransitions: [
      require("../common-data/issuer_from_genesis_state_to_first_auth_disabled_transition_v3.json"),
    ],
    proofJson: require("./data/valid_bjj_user_genesis_auth_disabled_v3.json"),
    setProofExpiration: tenYears,
    ethereumBasedUser: true,
  },
  // MTP Proofs
   {
    name: "Validate Genesis User State. Issuer Claim IdenState is in Chain. Revocation State is in Chain. MTP Proof.",
    stateTransitions: [require("../common-data/issuer_from_genesis_state_to_first_transition_v3.json")],
    proofJson: require("./data/valid_mtp_user_genesis_v3.json"),
    setProofExpiration: tenYears,
    isMtpProof: true,
  },
  {
    name: "Validation of MTP proof failed",
    stateTransitions: [require("../common-data/issuer_from_genesis_state_to_first_transition_v3.json")],
    proofJson: require("./data/invalid_mtp_user_genesis_v3.json"),
    errorMessage: "Proof is not valid",
    setProofExpiration: tenYears,
    isMtpProof: true
  },
  {
    name: "User state is not genesis but latest. MTP Proof.",
    stateTransitions: [
      require("../common-data/issuer_from_genesis_state_to_first_transition_v3.json"),
      require("../common-data/user_from_genesis_state_to_first_transition_v3"),
    ],
    proofJson: require("./data/valid_mtp_user_first_v3.json"),
    setProofExpiration: tenYears,
    isMtpProof: true
  },
  {
    name: "The non-revocation issuer state is not expired. MTP Proof.",
    stateTransitions: [
      require("../common-data/issuer_from_genesis_state_to_first_transition_v3.json"),
      require("../common-data/user_from_genesis_state_to_first_transition_v3"), //  // proof was generated after this state transition
      require("../common-data/issuer_from_first_state_to_second_transition_v3"),
    ],
    proofJson: require("./data/valid_mtp_user_first_issuer_second_v3.json"),
    setProofExpiration: tenYears,
    isMtpProof: true
  },
  {
    name: "The non-revocation issuer state is expired. MTP Proof.",
    stateTransitions: [
      require("../common-data/issuer_from_genesis_state_to_first_transition_v3.json"),
      require("../common-data/user_from_genesis_state_to_first_transition_v3"), //  // proof was generated after this state transition
      require("../common-data/issuer_from_first_state_to_second_transition_v3"),
      require("../common-data/user_from_first_state_to_second_transition_v3"),
    ],
    stateTransitionDelayMs: 2000, // [1....][2....][3....][4....] - each block is 2 seconds long
    proofJson: require("./data/valid_mtp_user_second_issuer_first_v3.json"),
    setRevStateExpiration: 3, // [1....][2....][3..*.][4....] <-- (*) - marks where the expiration threshold is
    errorMessage: "Non-Revocation state of Issuer expired",
    setProofExpiration: tenYears,
    isMtpProof: true
  },
  {
    name: "GIST root expired, Issuer revocation state is not expired. MTP Proof.",
     stateTransitions: [
      require("../common-data/issuer_from_genesis_state_to_first_transition_v3.json"),
      require("../common-data/user_from_genesis_state_to_first_transition_v3"), // proof was generated after this state transition
      require("../common-data/issuer_from_first_state_to_second_transition_v3"),
      require("../common-data/user_from_first_state_to_second_transition_v3"),
    ],
    proofJson: require("./data/valid_mtp_user_first_v3"),
    stateTransitionDelayMs: 2000, // [1....][2....][3....][4....] - each block is 2 seconds long
    setGISTRootExpiration: 3, // [1....][2....][3..*.][4....] <-- (*) - marks where the expiration threshold is
    errorMessage: "Gist root is expired",
    setProofExpiration: tenYears,
    isMtpProof: true
  },
  {
    name: "The generated proof is expired. MTP Proof.",
    stateTransitions: [
      require("../common-data/issuer_from_genesis_state_to_first_transition_v3.json"),
      require("../common-data/user_from_genesis_state_to_first_transition_v3.json"),
      require("../common-data/issuer_from_first_state_to_second_transition_v3.json"),
    ],
    proofJson: require("./data/valid_mtp_user_first_v3.json"),
    errorMessage: "Generated proof is outdated",
    isMtpProof: true
  },
  {
    name: "Validate Genesis User State. Issuer Claim IdenState is in Chain. Revocation State is in Chain. MTP Proof.",
   stateTransitions: [
      require("../common-data/issuer_from_genesis_state_to_first_transition_v3.json"),
    ],
    proofJson: require("./data/valid_mtp_user_genesis_v3.json"),
    setProofExpiration: tenYears,
    allowedIssuers: [ethers.BigNumber.from(123)],
    errorMessage: 'Issuer is not on the Allowed Issuers list',
    isMtpProof: true
  },
  {
    name: "Valid MTP genesis proof with AuthEnabled=0 (eth address in challenge)",
    stateTransitions: [
      require("../common-data/issuer_from_genesis_state_to_first_auth_disabled_transition_v3.json"),
    ],
    proofJson: require("./data/valid_mtp_user_genesis_auth_disabled_v3.json"),
    setProofExpiration: tenYears,
    ethereumBasedUser: true,
    isMtpProof: true,
  },
  // Auth Disabled invalid challenge
<<<<<<< HEAD
  {
    name: "Valid BJJ genesis proof with AuthEnabled=0 (not sender eth address in challenge)",
    stateTransitions: [
      require("../common-data/issuer_from_genesis_state_to_first_auth_disabled_transition_v3.json"),
    ],
    proofJson: require("./data/valid_bjj_user_genesis_auth_disabled_invalid_challenge_v3.json"),
    setProofExpiration: tenYears,
    errorMessage: "Address in challenge is not a sender address",
    authEnabled: 0,
  },
  {
    name: "Valid MTP genesis proof with AuthEnabled=0 (not sender eth address in challenge)",
    stateTransitions: [
      require("../common-data/issuer_from_genesis_state_to_first_auth_disabled_transition_v3.json"),
    ],
    proofJson: require("./data/valid_mtp_user_genesis_auth_disabled_invalid_challenge_v3.json"),
    setProofExpiration: tenYears,
    errorMessage: "Address in challenge is not a sender address",
    authEnabled: 0,
    isMtpProof: true
  },
=======
  // {
  //   name: "Valid BJJ genesis proof with AuthEnabled=0 (another id is sender)",
  //   stateTransitions: [
  //     require("../common-data/issuer_from_genesis_state_to_first_auth_disabled_transition_v3_wrong_id.json"),
  //   ],
  //   proofJson: require("./data/valid_bjj_user_genesis_auth_disabled_v3_wrong_id.json"),
  //   setProofExpiration: tenYears,
  //   errorMessage: "",
  //   ethereumBasedUser: true,
  // },
  // {
  //   name: "Valid MTP genesis proof with AuthEnabled=0 (another id is sender)",
  //   stateTransitions: [
  //     require("../common-data/issuer_from_genesis_state_to_first_auth_disabled_transition_v3_wrong_id.json"),
  //   ],
  //   proofJson: require("./data/valid_mtp_user_genesis_auth_disabled_v3_wrong_id.json"),
  //   setProofExpiration: tenYears,
  //   errorMessage: "Address in challenge is not a sender address",
  //   ethereumBasedUser: true,
  //   isMtpProof: true
  // },
>>>>>>> 4e1eb28e
  // Issuer Genesis State
  {
    name: "Validate First User State, Issuer Genesis. BJJ Proof",
    stateTransitions: [
      require("../common-data/user_from_genesis_state_to_first_transition_v3.json"),
    ],
    proofJson: require("./data/valid_bjj_user_first_issuer_genesis_v3.json"),
    setProofExpiration: tenYears,
  },
];

function delay(ms: number) {
  return new Promise((resolve) => setTimeout(resolve, ms));
}

describe("Atomic V3 Validator", function () {
  let state: any, v3, v3testWrapper: any, verifierWrapper: any;

  beforeEach(async () => {
    const deployHelper = await DeployHelper.initialize(null, true);

    const contracts = await deployHelper.deployValidatorContracts(
      "VerifierV3Wrapper",
      "CredentialAtomicQueryV3Validator"
    );
    state = contracts.state;
    v3 = contracts.validator;
    verifierWrapper = contracts.verifierWrapper;

    v3testWrapper = await ethers.deployContract("ValidatorTestWrapper", [v3.address]);
  });

  for (const test of testCases) {
    it(test.name, async function () {
      this.timeout(50000);
      for (let i = 0; i < test.stateTransitions.length; i++) {
        if (test.stateTransitionDelayMs) {
          await Promise.all([
            publishState(state, test.stateTransitions[i]),
            delay(test.stateTransitionDelayMs),
          ]);
        } else {
          await publishState(state, test.stateTransitions[i]);
        }
      }

      const value = ["20010101", ...new Array(63).fill("0")];

      const schema = "267831521922558027206082390043321796944";
      const slotIndex = test.isMtpProof ? 2 : 0;
      const operator = 2;
      const claimPathKey =
        "20376033832371109177683048456014525905119173674985843915445634726167450989630";
      const claimPathNotExists = 0;

      const query = {
        schema,
        claimPathKey,
        operator,
        slotIndex,
        value,
        circuitIds: ["credentialAtomicQueryV3OnChain"],
        skipClaimRevocationCheck: false,
        claimPathNotExists,
        queryHash: calculateQueryHash(
          value,
          schema,
          slotIndex,
          operator,
          claimPathKey,
          claimPathNotExists
        ).toString(),
        groupID: 1,
        nullifierSessionID: test.ethereumBasedUser ? "0" : "1234569",
        proofType: test.isMtpProof ? 2 : 1,
        verifierID: "21929109382993718606847853573861987353620810345503358891473103689157378049",
      };

      const { inputs, pi_a, pi_b, pi_c } = prepareInputs(test.proofJson);
      if (test.setProofExpiration) {
        await v3.setProofExpirationTimeout(test.setProofExpiration);
      }
      if (test.setRevStateExpiration) {
        await v3.setRevocationStateExpirationTimeout(test.setRevStateExpiration);
      }
      if (test.setGISTRootExpiration) {
        await v3.setGISTRootExpirationTimeout(test.setGISTRootExpiration);
      }
      if (test.errorMessage) {
        await expect(
          v3.verify(inputs, pi_a, pi_b, pi_c, packV3ValidatorParams(query, test.allowedIssuers))
        ).to.be.revertedWith(test.errorMessage);
      } else if (test.errorMessage === "") {
        await expect(
          v3.verify(inputs, pi_a, pi_b, pi_c, packV3ValidatorParams(query, test.allowedIssuers))
        ).to.be.reverted;
      } else {
        await v3testWrapper.verify(
          inputs,
          pi_a,
          pi_b,
          pi_c,
          packV3ValidatorParams(query, test.allowedIssuers)
        );
      }
    });
  }

  it("check inputIndexOf", async () => {
    const challengeIndx = await v3.inputIndexOf("challenge");
    expect(challengeIndx).to.be.equal(9);
  });
});<|MERGE_RESOLUTION|>--- conflicted
+++ resolved
@@ -202,29 +202,6 @@
     isMtpProof: true,
   },
   // Auth Disabled invalid challenge
-<<<<<<< HEAD
-  {
-    name: "Valid BJJ genesis proof with AuthEnabled=0 (not sender eth address in challenge)",
-    stateTransitions: [
-      require("../common-data/issuer_from_genesis_state_to_first_auth_disabled_transition_v3.json"),
-    ],
-    proofJson: require("./data/valid_bjj_user_genesis_auth_disabled_invalid_challenge_v3.json"),
-    setProofExpiration: tenYears,
-    errorMessage: "Address in challenge is not a sender address",
-    authEnabled: 0,
-  },
-  {
-    name: "Valid MTP genesis proof with AuthEnabled=0 (not sender eth address in challenge)",
-    stateTransitions: [
-      require("../common-data/issuer_from_genesis_state_to_first_auth_disabled_transition_v3.json"),
-    ],
-    proofJson: require("./data/valid_mtp_user_genesis_auth_disabled_invalid_challenge_v3.json"),
-    setProofExpiration: tenYears,
-    errorMessage: "Address in challenge is not a sender address",
-    authEnabled: 0,
-    isMtpProof: true
-  },
-=======
   // {
   //   name: "Valid BJJ genesis proof with AuthEnabled=0 (another id is sender)",
   //   stateTransitions: [
@@ -246,7 +223,6 @@
   //   ethereumBasedUser: true,
   //   isMtpProof: true
   // },
->>>>>>> 4e1eb28e
   // Issuer Genesis State
   {
     name: "Validate First User State, Issuer Genesis. BJJ Proof",
