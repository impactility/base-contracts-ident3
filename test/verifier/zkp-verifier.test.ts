--- conflicted
+++ resolved
@@ -36,19 +36,12 @@
     sig = stub;
   });
 
-<<<<<<< HEAD
-  it('test submit response (for gas estimation puprose)', async () => {
-    await publishState(state, stateTransition);
-    await verifier.setZKPRequest(0, { metadata: "metadata", validator: sig.address, data: packValidatorParams(query) });
-    await sig.setProofExpirationTimeout(315360000);
-=======
   it("test submit response (for gas estimation puprose)", async () => {
     await verifier.setZKPRequest(0, {
       metadata: "metadata",
       validator: sig.address,
       data: packValidatorParams(query),
     });
->>>>>>> 2f48c8a5
 
     const { inputs, pi_a, pi_b, pi_c } = prepareInputs(proofJson);
     await verifier.submitZKPResponse(0, inputs, pi_a, pi_b, pi_c);
